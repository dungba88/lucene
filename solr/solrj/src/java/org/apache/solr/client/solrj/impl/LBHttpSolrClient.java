--- conflicted
+++ resolved
@@ -348,12 +348,9 @@
     boolean isNonRetryable = req.request instanceof IsUpdateRequest || ADMIN_PATHS.contains(req.request.getPath());
     List<ServerWrapper> skipped = null;
 
-<<<<<<< HEAD
-=======
     final Integer numServersToTry = req.getNumServersToTry();
     int numServersTried = 0;
 
->>>>>>> ea79c668
     boolean timeAllowedExceeded = false;
     long timeAllowedNano = getTimeAllowedInNanos(req.getRequest());
     long timeOutTime = System.nanoTime() + timeAllowedNano;
@@ -405,10 +402,6 @@
           break;
         }
 
-<<<<<<< HEAD
-        try {
-          MDC.put("LBHttpSolrClient.url", wrapper.client.getBaseURL());
-=======
         if (numServersToTry != null && numServersTried > numServersToTry.intValue()) {
           break;
         }
@@ -416,7 +409,6 @@
         try {
           MDC.put("LBHttpSolrClient.url", wrapper.client.getBaseURL());
           ++numServersTried;
->>>>>>> ea79c668
           ex = doRequest(wrapper.client, req, rsp, isNonRetryable, true, wrapper.getKey());
           if (ex == null) {
             return rsp; // SUCCESS
@@ -432,9 +424,6 @@
     if (timeAllowedExceeded) {
       solrServerExceptionMessage = "Time allowed to handle this request exceeded";
     } else {
-<<<<<<< HEAD
-      solrServerExceptionMessage = "No live SolrServers available to handle this request";
-=======
       if (numServersToTry != null && numServersTried > numServersToTry.intValue()) {
         solrServerExceptionMessage = "No live SolrServers available to handle this request:"
             + " numServersTried="+numServersTried
@@ -442,7 +431,6 @@
       } else {
         solrServerExceptionMessage = "No live SolrServers available to handle this request";
       }
->>>>>>> ea79c668
     }
     if (ex == null) {
       throw new SolrServerException(solrServerExceptionMessage);
@@ -691,9 +679,6 @@
     if (timeAllowedExceeded) {
       solrServerExceptionMessage = "Time allowed to handle this request exceeded";
     } else {
-<<<<<<< HEAD
-      solrServerExceptionMessage = "No live SolrServers available to handle this request";
-=======
       if (numServersToTry != null && numServersTried > numServersToTry.intValue()) {
         solrServerExceptionMessage = "No live SolrServers available to handle this request:"
             + " numServersTried="+numServersTried
@@ -701,7 +686,6 @@
       } else {
         solrServerExceptionMessage = "No live SolrServers available to handle this request";
       }
->>>>>>> ea79c668
     }
     if (ex == null) {
       throw new SolrServerException(solrServerExceptionMessage);
