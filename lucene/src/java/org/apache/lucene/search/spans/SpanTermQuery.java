--- conflicted
+++ resolved
@@ -17,15 +17,10 @@
  * limitations under the License.
  */
 
-import org.apache.lucene.index.IndexReader;
-import org.apache.lucene.index.IndexReader.AtomicReaderContext;
+import java.util.Set;
+
 import org.apache.lucene.index.Term;
-import org.apache.lucene.index.DocsAndPositionsEnum;
 import org.apache.lucene.search.TermQuery;
-import org.apache.lucene.util.ToStringUtils;
-
-import java.io.IOException;
-import java.util.Set;
 
 /** Matches spans containing a term. */
 public class SpanTermQuery extends MockSpanQuery {
@@ -51,28 +46,8 @@
   }
 
   @Override
-<<<<<<< HEAD
   public void extractTerms(Set<Term> terms) {
     terms.add(term);
-=======
-  public Spans getSpans(final AtomicReaderContext context) throws IOException {
-    final IndexReader reader = context.reader;
-    final DocsAndPositionsEnum postings = reader.termPositionsEnum(reader.getLiveDocs(),
-                                                                   term.field(),
-                                                                   term.bytes());
-
-    if (postings != null) {
-      return new TermSpans(postings, term);
-    } else {
-      if (reader.termDocsEnum(reader.getLiveDocs(), term.field(), term.bytes()) != null) {
-        // term does exist, but has no positions
-        throw new IllegalStateException("field \"" + term.field() + "\" was indexed without position data; cannot run SpanTermQuery (term=" + term.text() + ")");
-      } else {
-        // term does not exist
-        return TermSpans.EMPTY_TERM_SPANS;
-      }
-    }
->>>>>>> 1a9c947c
   }
 
 }