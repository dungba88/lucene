/*
 * Licensed to the Apache Software Foundation (ASF) under one or more
 * contributor license agreements.  See the NOTICE file distributed with
 * this work for additional information regarding copyright ownership.
 * The ASF licenses this file to You under the Apache License, Version 2.0
 * (the "License"); you may not use this file except in compliance with
 * the License.  You may obtain a copy of the License at
 *
 *     http://www.apache.org/licenses/LICENSE-2.0
 *
 * Unless required by applicable law or agreed to in writing, software
 * distributed under the License is distributed on an "AS IS" BASIS,
 * WITHOUT WARRANTIES OR CONDITIONS OF ANY KIND, either express or implied.
 * See the License for the specific language governing permissions and
 * limitations under the License.
 */
package org.apache.lucene.search;

import static org.apache.lucene.search.AnnQueryUtils.createBitSet;
import static org.apache.lucene.search.AnnQueryUtils.createFilterWeight;

import java.io.IOException;
import java.util.Arrays;
import java.util.Comparator;
import java.util.List;
import java.util.Objects;
import org.apache.lucene.index.LeafReader;
import org.apache.lucene.index.LeafReaderContext;
import org.apache.lucene.index.QueryTimeout;
import org.apache.lucene.search.knn.KnnCollectorManager;
import org.apache.lucene.util.BitSet;
import org.apache.lucene.util.BitSetIterator;
import org.apache.lucene.util.Bits;

/**
 * Search for all (approximate) vectors above a similarity threshold.
 *
 * @lucene.experimental
 */
abstract class AbstractVectorSimilarityQuery extends Query {
  protected final String field;
  protected final float traversalSimilarity, resultSimilarity;
  protected final Query filter;

  /**
   * Search for all (approximate) vectors above a similarity threshold using {@link
   * VectorSimilarityCollector}. If a filter is applied, it traverses as many nodes as the cost of
   * the filter, and then falls back to exact search if results are incomplete.
   *
   * @param field a field that has been indexed as a vector field.
   * @param traversalSimilarity (lower) similarity score for graph traversal.
   * @param resultSimilarity (higher) similarity score for result collection.
   * @param filter a filter applied before the vector search.
   */
  AbstractVectorSimilarityQuery(
      String field, float traversalSimilarity, float resultSimilarity, Query filter) {
    if (traversalSimilarity > resultSimilarity) {
      throw new IllegalArgumentException("traversalSimilarity should be <= resultSimilarity");
    }
    this.field = Objects.requireNonNull(field, "field");
    this.traversalSimilarity = traversalSimilarity;
    this.resultSimilarity = resultSimilarity;
    this.filter = filter;
  }

  protected KnnCollectorManager getKnnCollectorManager() {
    return (visitedLimit, context) ->
        new VectorSimilarityCollector(traversalSimilarity, resultSimilarity, visitedLimit);
  }

  abstract VectorScorer createVectorScorer(LeafReaderContext context) throws IOException;

  protected abstract TopDocs approximateSearch(
      LeafReaderContext context,
      Bits acceptDocs,
      int visitLimit,
      KnnCollectorManager knnCollectorManager)
      throws IOException;

  @Override
  public Weight createWeight(IndexSearcher searcher, ScoreMode scoreMode, float boost)
      throws IOException {
    return new Weight(this) {
      final Weight filterWeight = createFilterWeight(searcher, filter, field);

      final QueryTimeout queryTimeout = searcher.getTimeout();
      final TimeLimitingKnnCollectorManager timeLimitingKnnCollectorManager =
          new TimeLimitingKnnCollectorManager(getKnnCollectorManager(), queryTimeout);

      @Override
      public Explanation explain(LeafReaderContext context, int doc) throws IOException {
        if (filterWeight != null) {
          Scorer filterScorer = filterWeight.scorer(context);
          if (filterScorer == null || filterScorer.iterator().advance(doc) > doc) {
            return Explanation.noMatch("Doc does not match the filter");
          }
        }

        VectorScorer scorer = createVectorScorer(context);
        if (scorer == null) {
          return Explanation.noMatch("Not indexed as the correct vector field");
        }
        DocIdSetIterator iterator = scorer.iterator();
        int docId = iterator.advance(doc);
        if (docId == doc) {
          float score = scorer.score();
          if (score >= resultSimilarity) {
            return Explanation.match(boost * score, "Score above threshold");
          } else {
            return Explanation.noMatch("Score below threshold");
          }
        } else {
          return Explanation.noMatch("No vector found for doc");
        }
      }

      @Override
      public ScorerSupplier scorerSupplier(LeafReaderContext context) throws IOException {
        LeafReader leafReader = context.reader();
        Bits liveDocs = leafReader.getLiveDocs();

        // If there is no filter
        if (filterWeight == null) {
          // Return exhaustive results
<<<<<<< HEAD
          TopDocs results = approximateSearch(context, liveDocs, Integer.MAX_VALUE);
          if (results.scoreDocs.length == 0) {
            return null;
          }
          vectorSimilarityScorer = VectorSimilarityScorer.fromScoreDocs(boost, results.scoreDocs);
=======
          TopDocs results =
              approximateSearch(
                  context, liveDocs, Integer.MAX_VALUE, timeLimitingKnnCollectorManager);
          return VectorSimilarityScorerSupplier.fromScoreDocs(boost, results.scoreDocs);
>>>>>>> e0e5d81d
        } else {
          Scorer scorer = filterWeight.scorer(context);
          if (scorer == null) {
            // If the filter does not match any documents
            return null;
          }

          BitSet acceptDocs = createBitSet(scorer.iterator(), liveDocs, leafReader.maxDoc());

          int cardinality = acceptDocs.cardinality();
          if (cardinality == 0) {
            // If there are no live matching docs
            return null;
          }

          // Perform an approximate search
          TopDocs results =
              approximateSearch(context, acceptDocs, cardinality, timeLimitingKnnCollectorManager);

<<<<<<< HEAD
          // If the limit was exhausted
          if (results.totalHits.relation == TotalHits.Relation.GREATER_THAN_OR_EQUAL_TO) {
            // Return a lazy-loading iterator
            vectorSimilarityScorer =
                VectorSimilarityScorer.fromAcceptDocs(
                    boost,
                    createVectorScorer(context),
                    new BitSetIterator(acceptDocs, cardinality),
                    resultSimilarity);
          } else if (results.scoreDocs.length == 0) {
            return null;
          } else {
            // Return an iterator over the collected results
            vectorSimilarityScorer = VectorSimilarityScorer.fromScoreDocs(boost, results.scoreDocs);
=======
          if (results.totalHits.relation == TotalHits.Relation.EQUAL_TO
              // Return partial results only when timeout is met
              || (queryTimeout != null && queryTimeout.shouldExit())) {
            // Return an iterator over the collected results
            return VectorSimilarityScorerSupplier.fromScoreDocs(boost, results.scoreDocs);
          } else {
            // Return a lazy-loading iterator
            return VectorSimilarityScorerSupplier.fromAcceptDocs(
                boost,
                createVectorScorer(context),
                new BitSetIterator(acceptDocs, cardinality),
                resultSimilarity);
>>>>>>> e0e5d81d
          }
        }
      }

      @Override
      public boolean isCacheable(LeafReaderContext ctx) {
        return true;
      }
    };
  }

  @Override
  public void visit(QueryVisitor visitor) {
    if (visitor.acceptField(field)) {
      visitor.visitLeaf(this);
    }
  }

  @Override
  public boolean equals(Object o) {
    return sameClassAs(o)
        && Objects.equals(field, ((AbstractVectorSimilarityQuery) o).field)
        && Float.compare(
                ((AbstractVectorSimilarityQuery) o).traversalSimilarity, traversalSimilarity)
            == 0
        && Float.compare(((AbstractVectorSimilarityQuery) o).resultSimilarity, resultSimilarity)
            == 0
        && Objects.equals(filter, ((AbstractVectorSimilarityQuery) o).filter);
  }

  @Override
  public int hashCode() {
    return Objects.hash(field, traversalSimilarity, resultSimilarity, filter);
  }

  private static class VectorSimilarityScorerSupplier extends ScorerSupplier {
    final DocIdSetIterator iterator;
    final float[] cachedScore;

    VectorSimilarityScorerSupplier(DocIdSetIterator iterator, float[] cachedScore) {
      this.iterator = iterator;
      this.cachedScore = cachedScore;
    }

<<<<<<< HEAD
    static VectorSimilarityScorer fromScoreDocs(float boost, ScoreDoc[] scoreDocs) {
=======
    static VectorSimilarityScorerSupplier fromScoreDocs(float boost, ScoreDoc[] scoreDocs) {
      if (scoreDocs.length == 0) {
        return null;
      }

>>>>>>> e0e5d81d
      // Sort in ascending order of docid
      Arrays.sort(scoreDocs, Comparator.comparingInt(scoreDoc -> scoreDoc.doc));

      float[] cachedScore = new float[1];
      DocIdSetIterator iterator =
          new DocIdSetIterator() {
            int index = -1;

            @Override
            public int docID() {
              if (index < 0) {
                return -1;
              } else if (index >= scoreDocs.length) {
                return NO_MORE_DOCS;
              } else {
                cachedScore[0] = boost * scoreDocs[index].score;
                return scoreDocs[index].doc;
              }
            }

            @Override
            public int nextDoc() {
              index++;
              return docID();
            }

            @Override
            public int advance(int target) {
              index =
                  Arrays.binarySearch(
                      scoreDocs,
                      new ScoreDoc(target, 0),
                      Comparator.comparingInt(scoreDoc -> scoreDoc.doc));
              if (index < 0) {
                index = -1 - index;
              }
              return docID();
            }

            @Override
            public long cost() {
              return scoreDocs.length;
            }
          };

      return new VectorSimilarityScorerSupplier(iterator, cachedScore);
    }

<<<<<<< HEAD
    static VectorSimilarityScorer fromAcceptDocs(
=======
    static VectorSimilarityScorerSupplier fromAcceptDocs(
>>>>>>> e0e5d81d
        float boost, VectorScorer scorer, DocIdSetIterator acceptDocs, float threshold) {
      if (scorer == null) {
        return null;
      }

      float[] cachedScore = new float[1];
      DocIdSetIterator vectorIterator = scorer.iterator();
      DocIdSetIterator conjunction =
          ConjunctionDISI.createConjunction(List.of(vectorIterator, acceptDocs), List.of());
      DocIdSetIterator iterator =
          new FilteredDocIdSetIterator(conjunction) {
            @Override
            protected boolean match(int doc) throws IOException {
              // Advance the scorer
              assert doc == vectorIterator.docID();
              // Compute the dot product
              float score = scorer.score();
              cachedScore[0] = score * boost;
              return score >= threshold;
            }
          };

      return new VectorSimilarityScorerSupplier(iterator, cachedScore);
    }

    @Override
    public Scorer get(long leadCost) {
      return new Scorer() {
        @Override
        public int docID() {
          return iterator.docID();
        }

        @Override
        public DocIdSetIterator iterator() {
          return iterator;
        }

        @Override
        public float getMaxScore(int upTo) {
          return Float.POSITIVE_INFINITY;
        }

        @Override
        public float score() {
          return cachedScore[0];
        }
      };
    }

    @Override
    public long cost() {
      return iterator.cost();
    }
  }
}<|MERGE_RESOLUTION|>--- conflicted
+++ resolved
@@ -122,18 +122,10 @@
         // If there is no filter
         if (filterWeight == null) {
           // Return exhaustive results
-<<<<<<< HEAD
-          TopDocs results = approximateSearch(context, liveDocs, Integer.MAX_VALUE);
-          if (results.scoreDocs.length == 0) {
-            return null;
-          }
-          vectorSimilarityScorer = VectorSimilarityScorer.fromScoreDocs(boost, results.scoreDocs);
-=======
           TopDocs results =
               approximateSearch(
                   context, liveDocs, Integer.MAX_VALUE, timeLimitingKnnCollectorManager);
           return VectorSimilarityScorerSupplier.fromScoreDocs(boost, results.scoreDocs);
->>>>>>> e0e5d81d
         } else {
           Scorer scorer = filterWeight.scorer(context);
           if (scorer == null) {
@@ -153,22 +145,6 @@
           TopDocs results =
               approximateSearch(context, acceptDocs, cardinality, timeLimitingKnnCollectorManager);
 
-<<<<<<< HEAD
-          // If the limit was exhausted
-          if (results.totalHits.relation == TotalHits.Relation.GREATER_THAN_OR_EQUAL_TO) {
-            // Return a lazy-loading iterator
-            vectorSimilarityScorer =
-                VectorSimilarityScorer.fromAcceptDocs(
-                    boost,
-                    createVectorScorer(context),
-                    new BitSetIterator(acceptDocs, cardinality),
-                    resultSimilarity);
-          } else if (results.scoreDocs.length == 0) {
-            return null;
-          } else {
-            // Return an iterator over the collected results
-            vectorSimilarityScorer = VectorSimilarityScorer.fromScoreDocs(boost, results.scoreDocs);
-=======
           if (results.totalHits.relation == TotalHits.Relation.EQUAL_TO
               // Return partial results only when timeout is met
               || (queryTimeout != null && queryTimeout.shouldExit())) {
@@ -181,7 +157,6 @@
                 createVectorScorer(context),
                 new BitSetIterator(acceptDocs, cardinality),
                 resultSimilarity);
->>>>>>> e0e5d81d
           }
         }
       }
@@ -226,15 +201,11 @@
       this.cachedScore = cachedScore;
     }
 
-<<<<<<< HEAD
-    static VectorSimilarityScorer fromScoreDocs(float boost, ScoreDoc[] scoreDocs) {
-=======
     static VectorSimilarityScorerSupplier fromScoreDocs(float boost, ScoreDoc[] scoreDocs) {
       if (scoreDocs.length == 0) {
         return null;
       }
 
->>>>>>> e0e5d81d
       // Sort in ascending order of docid
       Arrays.sort(scoreDocs, Comparator.comparingInt(scoreDoc -> scoreDoc.doc));
 
@@ -283,11 +254,7 @@
       return new VectorSimilarityScorerSupplier(iterator, cachedScore);
     }
 
-<<<<<<< HEAD
-    static VectorSimilarityScorer fromAcceptDocs(
-=======
     static VectorSimilarityScorerSupplier fromAcceptDocs(
->>>>>>> e0e5d81d
         float boost, VectorScorer scorer, DocIdSetIterator acceptDocs, float threshold) {
       if (scorer == null) {
         return null;
