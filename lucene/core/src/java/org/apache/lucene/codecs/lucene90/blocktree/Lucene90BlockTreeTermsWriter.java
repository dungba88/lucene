/*
 * Licensed to the Apache Software Foundation (ASF) under one or more
 * contributor license agreements.  See the NOTICE file distributed with
 * this work for additional information regarding copyright ownership.
 * The ASF licenses this file to You under the Apache License, Version 2.0
 * (the "License"); you may not use this file except in compliance with
 * the License.  You may obtain a copy of the License at
 *
 *     http://www.apache.org/licenses/LICENSE-2.0
 *
 * Unless required by applicable law or agreed to in writing, software
 * distributed under the License is distributed on an "AS IS" BASIS,
 * WITHOUT WARRANTIES OR CONDITIONS OF ANY KIND, either express or implied.
 * See the License for the specific language governing permissions and
 * limitations under the License.
 */
package org.apache.lucene.codecs.lucene90.blocktree;

import static org.apache.lucene.util.fst.FSTCompiler.getOnHeapReaderWriter;

import java.io.IOException;
import java.util.ArrayList;
import java.util.Arrays;
import java.util.List;
import java.util.Objects;
import org.apache.lucene.codecs.BlockTermState;
import org.apache.lucene.codecs.CodecUtil;
import org.apache.lucene.codecs.FieldsConsumer;
import org.apache.lucene.codecs.NormsProducer;
import org.apache.lucene.codecs.PostingsWriterBase;
import org.apache.lucene.index.FieldInfo;
import org.apache.lucene.index.FieldInfos;
import org.apache.lucene.index.Fields;
import org.apache.lucene.index.IndexFileNames;
import org.apache.lucene.index.IndexOptions;
import org.apache.lucene.index.SegmentWriteState;
import org.apache.lucene.index.Terms;
import org.apache.lucene.index.TermsEnum;
import org.apache.lucene.store.ByteArrayDataOutput;
import org.apache.lucene.store.ByteBuffersDataOutput;
import org.apache.lucene.store.DataOutput;
import org.apache.lucene.store.IndexOutput;
import org.apache.lucene.util.ArrayUtil;
import org.apache.lucene.util.BytesRef;
import org.apache.lucene.util.BytesRefBuilder;
import org.apache.lucene.util.FixedBitSet;
import org.apache.lucene.util.IOUtils;
import org.apache.lucene.util.IntsRefBuilder;
import org.apache.lucene.util.StringHelper;
import org.apache.lucene.util.ToStringUtils;
import org.apache.lucene.util.compress.LZ4;
import org.apache.lucene.util.compress.LowercaseAsciiCompression;
import org.apache.lucene.util.fst.ByteSequenceOutputs;
import org.apache.lucene.util.fst.BytesRefFSTEnum;
import org.apache.lucene.util.fst.FST;
import org.apache.lucene.util.fst.FSTCompiler;
import org.apache.lucene.util.fst.Util;
import org.apache.lucene.util.packed.PackedInts;

/*
  TODO:

    - Currently there is a one-to-one mapping of indexed
      term to term block, but we could decouple the two, ie,
      put more terms into the index than there are blocks.
      The index would take up more RAM but then it'd be able
      to avoid seeking more often and could make PK/FuzzyQ
      faster if the additional indexed terms could store
      the offset into the terms block.

    - The blocks are not written in true depth-first
      order, meaning if you just next() the file pointer will
      sometimes jump backwards.  For example, block foo* will
      be written before block f* because it finished before.
      This could possibly hurt performance if the terms dict is
      not hot, since OSs anticipate sequential file access.  We
      could fix the writer to re-order the blocks as a 2nd
      pass.

    - Each block encodes the term suffixes packed
      sequentially using a separate vInt per term, which is
      1) wasteful and 2) slow (must linear scan to find a
      particular suffix).  We should instead 1) make
      random-access array so we can directly access the Nth
      suffix, and 2) bulk-encode this array using bulk int[]
      codecs; then at search time we can binary search when
      we seek a particular term.
*/

/**
 * Block-based terms index and dictionary writer.
 *
 * <p>Writes terms dict and index, block-encoding (column stride) each term's metadata for each set
 * of terms between two index terms.
 *
 * <p>Files:
 *
 * <ul>
 *   <li><code>.tim</code>: <a href="#Termdictionary">Term Dictionary</a>
 *   <li><code>.tmd</code>: <a href="#Termmetadata">Term Metadata</a>
 *   <li><code>.tip</code>: <a href="#Termindex">Term Index</a>
 * </ul>
 *
 * <p><a id="Termdictionary"></a>
 *
 * <h2>Term Dictionary</h2>
 *
 * <p>The .tim file contains the list of terms in each field along with per-term statistics (such as
 * docfreq) and per-term metadata (typically pointers to the postings list for that term in the
 * inverted index).
 *
 * <p>The .tim is arranged in blocks: with blocks containing a variable number of entries (by
 * default 25-48), where each entry is either a term or a reference to a sub-block.
 *
 * <p>NOTE: The term dictionary can plug into different postings implementations: the postings
 * writer/reader are actually responsible for encoding and decoding the Postings Metadata and Term
 * Metadata sections.
 *
 * <ul>
 *   <li>TermsDict (.tim) --&gt; Header, FieldDict<sup>NumFields</sup>, Footer
 *   <li>FieldDict --&gt; <i>PostingsHeader</i>, NodeBlock<sup>NumBlocks</sup>
 *   <li>NodeBlock --&gt; (OuterNode | InnerNode)
 *   <li>OuterNode --&gt; EntryCount, SuffixLength, Byte<sup>SuffixLength</sup>, StatsLength, &lt;
 *       TermStats &gt;<sup>EntryCount</sup>, MetaLength,
 *       &lt;<i>TermMetadata</i>&gt;<sup>EntryCount</sup>
 *   <li>InnerNode --&gt; EntryCount, SuffixLength[,Sub?], Byte<sup>SuffixLength</sup>, StatsLength,
 *       &lt; TermStats ? &gt;<sup>EntryCount</sup>, MetaLength, &lt;<i>TermMetadata ?
 *       </i>&gt;<sup>EntryCount</sup>
 *   <li>TermStats --&gt; DocFreq, TotalTermFreq
 *   <li>Header --&gt; {@link CodecUtil#writeHeader CodecHeader}
 *   <li>EntryCount,SuffixLength,StatsLength,DocFreq,MetaLength --&gt; {@link DataOutput#writeVInt
 *       VInt}
 *   <li>TotalTermFreq --&gt; {@link DataOutput#writeVLong VLong}
 *   <li>Footer --&gt; {@link CodecUtil#writeFooter CodecFooter}
 * </ul>
 *
 * <p>Notes:
 *
 * <ul>
 *   <li>Header is a {@link CodecUtil#writeHeader CodecHeader} storing the version information for
 *       the BlockTree implementation.
 *   <li>DocFreq is the count of documents which contain the term.
 *   <li>TotalTermFreq is the total number of occurrences of the term. This is encoded as the
 *       difference between the total number of occurrences and the DocFreq.
 *   <li>PostingsHeader and TermMetadata are plugged into by the specific postings implementation:
 *       these contain arbitrary per-file data (such as parameters or versioning information) and
 *       per-term data (such as pointers to inverted files).
 *   <li>For inner nodes of the tree, every entry will steal one bit to mark whether it points to
 *       child nodes(sub-block). If so, the corresponding TermStats and TermMetaData are omitted.
 * </ul>
 *
 * <p><a id="Termmetadata"></a>
 *
 * <h2>Term Metadata</h2>
 *
 * <p>The .tmd file contains the list of term metadata (such as FST index metadata) and field level
 * statistics (such as sum of total term freq).
 *
 * <ul>
 *   <li>TermsMeta (.tmd) --&gt; Header, NumFields, &lt;FieldStats&gt;<sup>NumFields</sup>,
 *       TermIndexLength, TermDictLength, Footer
 *   <li>FieldStats --&gt; FieldNumber, NumTerms, RootCodeLength, Byte<sup>RootCodeLength</sup>,
 *       SumTotalTermFreq?, SumDocFreq, DocCount, MinTerm, MaxTerm, IndexStartFP, FSTHeader,
 *       <i>FSTMetadata</i>
 *   <li>Header,FSTHeader --&gt; {@link CodecUtil#writeHeader CodecHeader}
 *   <li>TermIndexLength, TermDictLength --&gt; {@link DataOutput#writeLong Uint64}
 *   <li>MinTerm,MaxTerm --&gt; {@link DataOutput#writeVInt VInt} length followed by the byte[]
 *   <li>NumFields,FieldNumber,RootCodeLength,DocCount --&gt; {@link DataOutput#writeVInt VInt}
 *   <li>NumTerms,SumTotalTermFreq,SumDocFreq,IndexStartFP --&gt; {@link DataOutput#writeVLong
 *       VLong}
 *   <li>Footer --&gt; {@link CodecUtil#writeFooter CodecFooter}
 * </ul>
 *
 * <p>Notes:
 *
 * <ul>
 *   <li>FieldNumber is the fields number from {@link FieldInfos}. (.fnm)
 *   <li>NumTerms is the number of unique terms for the field.
 *   <li>RootCode points to the root block for the field.
 *   <li>SumDocFreq is the total number of postings, the number of term-document pairs across the
 *       entire field.
 *   <li>DocCount is the number of documents that have at least one posting for this field.
 *   <li>MinTerm, MaxTerm are the lowest and highest term in this field.
 * </ul>
 *
 * <a id="Termindex"></a>
 *
 * <h2>Term Index</h2>
 *
 * <p>The .tip file contains an index into the term dictionary, so that it can be accessed randomly.
 * The index is also used to determine when a given term cannot exist on disk (in the .tim file),
 * saving a disk seek.
 *
 * <ul>
 *   <li>TermsIndex (.tip) --&gt; Header, FSTIndex<sup>NumFields</sup>Footer
 *   <li>Header --&gt; {@link CodecUtil#writeHeader CodecHeader}
 *       <!-- TODO: better describe FST output here -->
 *   <li>FSTIndex --&gt; {@link FST FST&lt;byte[]&gt;}
 *   <li>Footer --&gt; {@link CodecUtil#writeFooter CodecFooter}
 * </ul>
 *
 * <p>Notes:
 *
 * <ul>
 *   <li>The .tip file contains a separate FST for each field. The FST maps a term prefix to the
 *       on-disk block that holds all terms starting with that prefix. Each field's IndexStartFP
 *       points to its FST.
 *   <li>It's possible that an on-disk block would contain too many terms (more than the allowed
 *       maximum (default: 48)). When this happens, the block is sub-divided into new blocks (called
 *       "floor blocks"), and then the output in the FST for the block's prefix encodes the leading
 *       byte of each sub-block, and its file pointer.
 * </ul>
 *
 * @see Lucene90BlockTreeTermsReader
 * @lucene.experimental
 */
public final class Lucene90BlockTreeTermsWriter extends FieldsConsumer {

  /**
   * Suggested default value for the {@code minItemsInBlock} parameter to {@link
   * #Lucene90BlockTreeTermsWriter(SegmentWriteState,PostingsWriterBase,int,int)}.
   */
  public static final int DEFAULT_MIN_BLOCK_SIZE = 25;

  /**
   * Suggested default value for the {@code maxItemsInBlock} parameter to {@link
   * #Lucene90BlockTreeTermsWriter(SegmentWriteState,PostingsWriterBase,int,int)}.
   */
  public static final int DEFAULT_MAX_BLOCK_SIZE = 48;

  // public static boolean DEBUG = false;
  // public static boolean DEBUG2 = false;

  // private final static boolean SAVE_DOT_FILES = false;

  private final IndexOutput metaOut;
  private final IndexOutput termsOut;
  private final IndexOutput indexOut;
  final int maxDoc;
  final int minItemsInBlock;
  final int maxItemsInBlock;
  final int version;

  final PostingsWriterBase postingsWriter;
  final FieldInfos fieldInfos;

  private final List<ByteBuffersDataOutput> fields = new ArrayList<>();

  /**
   * Create a new writer. The number of items (terms or sub-blocks) per block will aim to be between
   * minItemsPerBlock and maxItemsPerBlock, though in some cases the blocks may be smaller than the
   * min.
   */
  public Lucene90BlockTreeTermsWriter(
      SegmentWriteState state,
      PostingsWriterBase postingsWriter,
      int minItemsInBlock,
      int maxItemsInBlock)
      throws IOException {
    this(
        state,
        postingsWriter,
        minItemsInBlock,
        maxItemsInBlock,
        Lucene90BlockTreeTermsReader.VERSION_CURRENT);
  }

  /** Expert constructor that allows configuring the version, used for bw tests. */
  public Lucene90BlockTreeTermsWriter(
      SegmentWriteState state,
      PostingsWriterBase postingsWriter,
      int minItemsInBlock,
      int maxItemsInBlock,
      int version)
      throws IOException {
    validateSettings(minItemsInBlock, maxItemsInBlock);

    this.minItemsInBlock = minItemsInBlock;
    this.maxItemsInBlock = maxItemsInBlock;
    if (version < Lucene90BlockTreeTermsReader.VERSION_START
        || version > Lucene90BlockTreeTermsReader.VERSION_CURRENT) {
      throw new IllegalArgumentException(
          "Expected version in range ["
              + Lucene90BlockTreeTermsReader.VERSION_START
              + ", "
              + Lucene90BlockTreeTermsReader.VERSION_CURRENT
              + "], but got "
              + version);
    }
    this.version = version;

    this.maxDoc = state.segmentInfo.maxDoc();
    this.fieldInfos = state.fieldInfos;
    this.postingsWriter = postingsWriter;

    final String termsName =
        IndexFileNames.segmentFileName(
            state.segmentInfo.name,
            state.segmentSuffix,
            Lucene90BlockTreeTermsReader.TERMS_EXTENSION);
    termsOut = state.directory.createOutput(termsName, state.context);
    boolean success = false;
    IndexOutput metaOut = null, indexOut = null;
    try {
      CodecUtil.writeIndexHeader(
          termsOut,
          Lucene90BlockTreeTermsReader.TERMS_CODEC_NAME,
          version,
          state.segmentInfo.getId(),
          state.segmentSuffix);

      final String indexName =
          IndexFileNames.segmentFileName(
              state.segmentInfo.name,
              state.segmentSuffix,
              Lucene90BlockTreeTermsReader.TERMS_INDEX_EXTENSION);
      indexOut = state.directory.createOutput(indexName, state.context);
      CodecUtil.writeIndexHeader(
          indexOut,
          Lucene90BlockTreeTermsReader.TERMS_INDEX_CODEC_NAME,
          version,
          state.segmentInfo.getId(),
          state.segmentSuffix);
      // segment = state.segmentInfo.name;

      final String metaName =
          IndexFileNames.segmentFileName(
              state.segmentInfo.name,
              state.segmentSuffix,
              Lucene90BlockTreeTermsReader.TERMS_META_EXTENSION);
      metaOut = state.directory.createOutput(metaName, state.context);
      CodecUtil.writeIndexHeader(
          metaOut,
          Lucene90BlockTreeTermsReader.TERMS_META_CODEC_NAME,
          version,
          state.segmentInfo.getId(),
          state.segmentSuffix);

      postingsWriter.init(metaOut, state); // have consumer write its format/header

      this.metaOut = metaOut;
      this.indexOut = indexOut;
      success = true;
    } finally {
      if (!success) {
        IOUtils.closeWhileHandlingException(metaOut, termsOut, indexOut);
      }
    }
  }

  /** Throws {@code IllegalArgumentException} if any of these settings is invalid. */
  public static void validateSettings(int minItemsInBlock, int maxItemsInBlock) {
    if (minItemsInBlock <= 1) {
      throw new IllegalArgumentException("minItemsInBlock must be >= 2; got " + minItemsInBlock);
    }
    if (minItemsInBlock > maxItemsInBlock) {
      throw new IllegalArgumentException(
          "maxItemsInBlock must be >= minItemsInBlock; got maxItemsInBlock="
              + maxItemsInBlock
              + " minItemsInBlock="
              + minItemsInBlock);
    }
    if (2 * (minItemsInBlock - 1) > maxItemsInBlock) {
      throw new IllegalArgumentException(
          "maxItemsInBlock must be at least 2*(minItemsInBlock-1); got maxItemsInBlock="
              + maxItemsInBlock
              + " minItemsInBlock="
              + minItemsInBlock);
    }
  }

  @Override
  public void write(Fields fields, NormsProducer norms) throws IOException {
    // if (DEBUG) System.out.println("\nBTTW.write seg=" + segment);

    String lastField = null;
    for (String field : fields) {
      assert lastField == null || lastField.compareTo(field) < 0;
      lastField = field;

      // if (DEBUG) System.out.println("\nBTTW.write seg=" + segment + " field=" + field);
      Terms terms = fields.terms(field);
      if (terms == null) {
        continue;
      }

      TermsEnum termsEnum = terms.iterator();
      TermsWriter termsWriter = new TermsWriter(fieldInfos.fieldInfo(field));
      while (true) {
        BytesRef term = termsEnum.next();
        // if (DEBUG) System.out.println("BTTW: next term " + term);

        if (term == null) {
          break;
        }

        // if (DEBUG) System.out.println("write field=" + fieldInfo.name + " term=" +
        // ToStringUtils.bytesRefToString(term));
        termsWriter.write(term, termsEnum, norms);
      }

      termsWriter.finish();

      // if (DEBUG) System.out.println("\nBTTW.write done seg=" + segment + " field=" + field);
    }
  }

  static long encodeOutput(long fp, boolean hasTerms, boolean isFloor) {
    assert fp < (1L << 62);
    return (fp << 2)
        | (hasTerms ? Lucene90BlockTreeTermsReader.OUTPUT_FLAG_HAS_TERMS : 0)
        | (isFloor ? Lucene90BlockTreeTermsReader.OUTPUT_FLAG_IS_FLOOR : 0);
  }

  private static class PendingEntry {
    public final boolean isTerm;

    protected PendingEntry(boolean isTerm) {
      this.isTerm = isTerm;
    }
  }

  private static final class PendingTerm extends PendingEntry {
    public final byte[] termBytes;
    // stats + metadata
    public final BlockTermState state;

    public PendingTerm(BytesRef term, BlockTermState state) {
      super(true);
      this.termBytes = new byte[term.length];
      System.arraycopy(term.bytes, term.offset, termBytes, 0, term.length);
      this.state = state;
    }

    @Override
    public String toString() {
      return "TERM: " + ToStringUtils.bytesRefToString(termBytes);
    }
  }

  /**
   * Encodes long value to variable length byte[], in MSB order. Use {@link
   * FieldReader#readMSBVLong} to decode.
   *
   * <p>Package private for testing
   */
  static void writeMSBVLong(long l, DataOutput scratchBytes) throws IOException {
    assert l >= 0;
    // Keep zero bits on most significant byte to have more chance to get prefix bytes shared.
    // e.g. we expect 0x7FFF stored as [0x81, 0xFF, 0x7F] but not [0xFF, 0xFF, 0x40]
    final int bytesNeeded = (Long.SIZE - Long.numberOfLeadingZeros(l) - 1) / 7 + 1;
    l <<= Long.SIZE - bytesNeeded * 7;
    for (int i = 1; i < bytesNeeded; i++) {
      scratchBytes.writeByte((byte) (((l >>> 57) & 0x7FL) | 0x80));
      l = l << 7;
    }
    scratchBytes.writeByte((byte) (((l >>> 57) & 0x7FL)));
  }

  private final class PendingBlock extends PendingEntry {
    public final BytesRef prefix;
    public final long fp;
    public FST<BytesRef> index;
    public List<FST<BytesRef>> subIndices;
    public final boolean hasTerms;
    public final boolean isFloor;
    public final int floorLeadByte;

    public PendingBlock(
        BytesRef prefix,
        long fp,
        boolean hasTerms,
        boolean isFloor,
        int floorLeadByte,
        List<FST<BytesRef>> subIndices) {
      super(false);
      this.prefix = prefix;
      this.fp = fp;
      this.hasTerms = hasTerms;
      this.isFloor = isFloor;
      this.floorLeadByte = floorLeadByte;
      this.subIndices = subIndices;
    }

    @Override
    public String toString() {
      return "BLOCK: prefix=" + ToStringUtils.bytesRefToString(prefix);
    }

    public void compileIndex(
        List<PendingBlock> blocks,
        ByteBuffersDataOutput scratchBytes,
        IntsRefBuilder scratchIntsRef,
        DataOutput fstDataOutput)
        throws IOException {

      assert (isFloor && blocks.size() > 1) || (isFloor == false && blocks.size() == 1)
          : "isFloor=" + isFloor + " blocks=" + blocks;
      assert this == blocks.get(0);

      assert scratchBytes.size() == 0;

      // write the leading vLong in MSB order for better outputs sharing in the FST
      if (version >= Lucene90BlockTreeTermsReader.VERSION_MSB_VLONG_OUTPUT) {
        writeMSBVLong(encodeOutput(fp, hasTerms, isFloor), scratchBytes);
      } else {
        scratchBytes.writeVLong(encodeOutput(fp, hasTerms, isFloor));
      }
      if (isFloor) {
        scratchBytes.writeVInt(blocks.size() - 1);
        for (int i = 1; i < blocks.size(); i++) {
          PendingBlock sub = blocks.get(i);
          assert sub.floorLeadByte != -1;
          // if (DEBUG) {
          //  System.out.println("    write floorLeadByte=" +
          // Integer.toHexString(sub.floorLeadByte&0xff));
          // }
          scratchBytes.writeByte((byte) sub.floorLeadByte);
          assert sub.fp > fp;
          scratchBytes.writeVLong((sub.fp - fp) << 1 | (sub.hasTerms ? 1 : 0));
        }
      }

      final ByteSequenceOutputs outputs = ByteSequenceOutputs.getSingleton();
      final int fstVersion;
      if (version >= Lucene90BlockTreeTermsReader.VERSION_CURRENT) {
        fstVersion = FST.VERSION_CURRENT;
      } else {
        fstVersion = FST.VERSION_90;
      }
      final FSTCompiler<BytesRef> fstCompiler =
          new FSTCompiler.Builder<>(FST.INPUT_TYPE.BYTE1, outputs)
              // Disable suffixes sharing for block tree index because suffixes are mostly dropped
              // from the FST index and left in the term blocks.
              .suffixRAMLimitMB(0d)
              .dataOutput(fstDataOutput)
              .setVersion(fstVersion)
              .build();
      // if (DEBUG) {
      //  System.out.println("  compile index for prefix=" + prefix);
      // }
      // indexBuilder.DEBUG = false;
      final byte[] bytes = scratchBytes.toArrayCopy();
      assert bytes.length > 0;
      fstCompiler.add(Util.toIntsRef(prefix, scratchIntsRef), new BytesRef(bytes, 0, bytes.length));
      scratchBytes.reset();

      // Copy over index for all sub-blocks
      for (PendingBlock block : blocks) {
        if (block.subIndices != null) {
          for (FST<BytesRef> subIndex : block.subIndices) {
            append(fstCompiler, subIndex, scratchIntsRef);
          }
          block.subIndices = null;
        }
      }

      index = FST.fromFSTReader(fstCompiler.compile(), fstCompiler.getFSTReader());

      assert subIndices == null;

      /*
      Writer w = new OutputStreamWriter(new FileOutputStream("out.dot"));
      Util.toDot(index, w, false, false);
      System.out.println("SAVED to out.dot");
      w.close();
      */
    }

    // TODO: maybe we could add bulk-add method to
    // Builder?  Takes FST and unions it w/ current
    // FST.
    private void append(
        FSTCompiler<BytesRef> fstCompiler, FST<BytesRef> subIndex, IntsRefBuilder scratchIntsRef)
        throws IOException {
      final BytesRefFSTEnum<BytesRef> subIndexEnum = new BytesRefFSTEnum<>(subIndex);
      BytesRefFSTEnum.InputOutput<BytesRef> indexEnt;
      while ((indexEnt = subIndexEnum.next()) != null) {
        // if (DEBUG) {
        //  System.out.println("      add sub=" + indexEnt.input + " " + indexEnt.input + " output="
        // + indexEnt.output);
        // }
        fstCompiler.add(Util.toIntsRef(indexEnt.input, scratchIntsRef), indexEnt.output);
      }
    }
  }

  private final ByteBuffersDataOutput scratchBytes = ByteBuffersDataOutput.newResettableInstance();
  private final IntsRefBuilder scratchIntsRef = new IntsRefBuilder();

  private static class StatsWriter {

    private final DataOutput out;
    private final boolean hasFreqs;
    private int singletonCount;

    StatsWriter(DataOutput out, boolean hasFreqs) {
      this.out = out;
      this.hasFreqs = hasFreqs;
    }

    void add(int df, long ttf) throws IOException {
      // Singletons (DF==1, TTF==1) are run-length encoded
      if (df == 1 && (hasFreqs == false || ttf == 1)) {
        singletonCount++;
      } else {
        finish();
        out.writeVInt(df << 1);
        if (hasFreqs) {
          out.writeVLong(ttf - df);
        }
      }
    }

    void finish() throws IOException {
      if (singletonCount > 0) {
        out.writeVInt(((singletonCount - 1) << 1) | 1);
        singletonCount = 0;
      }
    }
  }

  class TermsWriter {
    private final FieldInfo fieldInfo;
    private long numTerms;
    final FixedBitSet docsSeen;
    long sumTotalTermFreq;
    long sumDocFreq;

    // Records index into pending where the current prefix at that
    // length "started"; for example, if current term starts with 't',
    // startsByPrefix[0] is the index into pending for the first
    // term/sub-block starting with 't'.  We use this to figure out when
    // to write a new block:
    private final BytesRefBuilder lastTerm = new BytesRefBuilder();
    private int[] prefixStarts = new int[8];

    // Pending stack of terms and blocks.  As terms arrive (in sorted order)
    // we append to this stack, and once the top of the stack has enough
    // terms starting with a common prefix, we write a new block with
    // those terms and replace those terms in the stack with a new block:
    private final List<PendingEntry> pending = new ArrayList<>();

    // Reused in writeBlocks:
    private final List<PendingBlock> newBlocks = new ArrayList<>();

    private PendingTerm firstPendingTerm;
    private PendingTerm lastPendingTerm;

    /**
     * Writes the top count entries in pending, using prevTerm to compute the prefix.
     *
     * <p>For root block, we will write the FST directly to the IndexOutput, for others they will
     * use on-heap FST
     */
    void writeBlocks(int prefixLength, int count, boolean isRootBlock) throws IOException {

      assert count > 0;

      // if (DEBUG2) {
      //  BytesRef br = new BytesRef(lastTerm.bytes());
      //  br.length = prefixLength;
      //  System.out.println("writeBlocks: seg=" + segment + " prefix=" +
      // ToStringUtils.bytesRefToString(br) + " count=" + count);
      // }

      // Root block better write all remaining pending entries:
      assert prefixLength > 0 || count == pending.size();

      int lastSuffixLeadLabel = -1;

      // True if we saw at least one term in this block (we record if a block
      // only points to sub-blocks in the terms index so we can avoid seeking
      // to it when we are looking for a term):
      boolean hasTerms = false;
      boolean hasSubBlocks = false;

      int start = pending.size() - count;
      int end = pending.size();
      int nextBlockStart = start;
      int nextFloorLeadLabel = -1;

      for (int i = start; i < end; i++) {

        PendingEntry ent = pending.get(i);

        int suffixLeadLabel;

        if (ent.isTerm) {
          PendingTerm term = (PendingTerm) ent;
          if (term.termBytes.length == prefixLength) {
            // Suffix is 0, i.e. prefix 'foo' and term is
            // 'foo' so the term has empty string suffix
            // in this block
            assert lastSuffixLeadLabel == -1
                : "i=" + i + " lastSuffixLeadLabel=" + lastSuffixLeadLabel;
            suffixLeadLabel = -1;
          } else {
            suffixLeadLabel = term.termBytes[prefixLength] & 0xff;
          }
        } else {
          PendingBlock block = (PendingBlock) ent;
          assert block.prefix.length > prefixLength;
          suffixLeadLabel = block.prefix.bytes[block.prefix.offset + prefixLength] & 0xff;
        }
        // if (DEBUG) System.out.println("  i=" + i + " ent=" + ent + " suffixLeadLabel=" +
        // suffixLeadLabel);

        if (suffixLeadLabel != lastSuffixLeadLabel) {
          int itemsInBlock = i - nextBlockStart;
          if (itemsInBlock >= minItemsInBlock && end - nextBlockStart > maxItemsInBlock) {
            // The count is too large for one block, so we must break it into "floor" blocks, where
            // we record
            // the leading label of the suffix of the first term in each floor block, so at search
            // time we can
            // jump to the right floor block.  We just use a naive greedy segmenter here: make a new
            // floor
            // block as soon as we have at least minItemsInBlock.  This is not always best: it often
            // produces
            // a too-small block as the final block:
            boolean isFloor = itemsInBlock < count;
            newBlocks.add(
                writeBlock(
                    prefixLength,
                    isFloor,
                    nextFloorLeadLabel,
                    nextBlockStart,
                    i,
                    hasTerms,
                    hasSubBlocks));

            hasTerms = false;
            hasSubBlocks = false;
            nextFloorLeadLabel = suffixLeadLabel;
            nextBlockStart = i;
          }

          lastSuffixLeadLabel = suffixLeadLabel;
        }

        if (ent.isTerm) {
          hasTerms = true;
        } else {
          hasSubBlocks = true;
        }
      }

      // Write last block, if any:
      if (nextBlockStart < end) {
        int itemsInBlock = end - nextBlockStart;
        boolean isFloor = itemsInBlock < count;
        newBlocks.add(
            writeBlock(
                prefixLength,
                isFloor,
                nextFloorLeadLabel,
                nextBlockStart,
                end,
                hasTerms,
                hasSubBlocks));
      }

      assert newBlocks.isEmpty() == false;

      PendingBlock firstBlock = newBlocks.get(0);

      assert firstBlock.isFloor || newBlocks.size() == 1;

      // Create a proper DataOutput for the FST. For root block, we will write to the IndexOut
      // directly. For sub blocks, we will use the on-heap ReadWriteDataOutput
      DataOutput fstDataOutput = getFSTDataOutput(newBlocks, firstBlock.prefix.length, isRootBlock);

      firstBlock.compileIndex(newBlocks, scratchBytes, scratchIntsRef, fstDataOutput);

      // Remove slice from the top of the pending stack, that we just wrote:
      pending.subList(pending.size() - count, pending.size()).clear();

      // Append new block
      pending.add(firstBlock);

      newBlocks.clear();
    }

    private DataOutput getFSTDataOutput(
        List<PendingBlock> blocks, int prefixLength, boolean isRootBlock) {
      if (isRootBlock) {
        return indexOut;
      }
      long estimateSize = prefixLength;
      for (PendingBlock block : blocks) {
        if (block.subIndices != null) {
          for (FST<BytesRef> subIndex : block.subIndices) {
            estimateSize += subIndex.numBytes();
          }
        }
      }
      int estimateBitsRequired = PackedInts.bitsRequired(estimateSize);
      int pageBits = Math.min(15, Math.max(6, estimateBitsRequired));

      return getOnHeapReaderWriter(pageBits);
    }

    private boolean allEqual(byte[] b, int startOffset, int endOffset, byte value) {
      Objects.checkFromToIndex(startOffset, endOffset, b.length);
      for (int i = startOffset; i < endOffset; ++i) {
        if (b[i] != value) {
          return false;
        }
      }
      return true;
    }

    /**
     * Writes the specified slice (start is inclusive, end is exclusive) from pending stack as a new
     * block. If isFloor is true, there were too many (more than maxItemsInBlock) entries sharing
     * the same prefix, and so we broke it into multiple floor blocks where we record the starting
     * label of the suffix of each floor block.
     */
    private PendingBlock writeBlock(
        int prefixLength,
        boolean isFloor,
        int floorLeadLabel,
        int start,
        int end,
        boolean hasTerms,
        boolean hasSubBlocks)
        throws IOException {

      assert end > start;

      long startFP = termsOut.getFilePointer();

      boolean hasFloorLeadLabel = isFloor && floorLeadLabel != -1;

      final BytesRef prefix = new BytesRef(prefixLength + (hasFloorLeadLabel ? 1 : 0));
      System.arraycopy(lastTerm.get().bytes, 0, prefix.bytes, 0, prefixLength);
      prefix.length = prefixLength;

      // if (DEBUG2) System.out.println("    writeBlock field=" + fieldInfo.name + " prefix=" +
      // ToStringUtils.bytesRefToString(prefix) + " fp=" + startFP + " isFloor=" + isFloor +
      // " isLastInFloor=" + (end == pending.size()) + " floorLeadLabel=" + floorLeadLabel +
      // " start=" + start + " end=" + end + " hasTerms=" + hasTerms + " hasSubBlocks=" +
      // hasSubBlocks);

      // Write block header:
      int numEntries = end - start;
      int code = numEntries << 1;
      if (end == pending.size()) {
        // Last block:
        code |= 1;
      }
      termsOut.writeVInt(code);

      /*
      if (DEBUG) {
        System.out.println("  writeBlock " + (isFloor ? "(floor) " : "") + "seg=" + segment + " pending.size()=" +
        pending.size() + " prefixLength=" + prefixLength + " indexPrefix=" + ToStringUtils.bytesRefToString(prefix) +
        " entCount=" + (end-start+1) + " startFP=" + startFP + (isFloor ? (" floorLeadLabel=" + Integer.toHexString(floorLeadLabel)) : ""));
      }
      */

      // 1st pass: pack term suffix bytes into byte[] blob
      // TODO: cutover to bulk int codec... simple64?

      // We optimize the leaf block case (block has only terms), writing a more
      // compact format in this case:
      boolean isLeafBlock = hasSubBlocks == false;

      // System.out.println("  isLeaf=" + isLeafBlock);

      final List<FST<BytesRef>> subIndices;

      boolean absolute = true;

      if (isLeafBlock) {
        // Block contains only ordinary terms:
        subIndices = null;
        StatsWriter statsWriter =
            new StatsWriter(this.statsWriter, fieldInfo.getIndexOptions() != IndexOptions.DOCS);
        for (int i = start; i < end; i++) {
          PendingEntry ent = pending.get(i);
          assert ent.isTerm : "i=" + i;

          PendingTerm term = (PendingTerm) ent;

          assert StringHelper.startsWith(term.termBytes, prefix) : term + " prefix=" + prefix;
          BlockTermState state = term.state;
          final int suffix = term.termBytes.length - prefixLength;
          // if (DEBUG2) {
          //  BytesRef suffixBytes = new BytesRef(suffix);
          //  System.arraycopy(term.termBytes, prefixLength, suffixBytes.bytes, 0, suffix);
          //  suffixBytes.length = suffix;
          //  System.out.println("    write term suffix=" +
          // ToStringUtils.bytesRefToString(suffixBytes));
          // }

          // For leaf block we write suffix straight
          suffixLengthsWriter.writeVInt(suffix);
          suffixWriter.append(term.termBytes, prefixLength, suffix);
          assert floorLeadLabel == -1 || (term.termBytes[prefixLength] & 0xff) >= floorLeadLabel;

          // Write term stats, to separate byte[] blob:
          statsWriter.add(state.docFreq, state.totalTermFreq);

          // Write term meta data
          postingsWriter.encodeTerm(metaWriter, fieldInfo, state, absolute);
          absolute = false;
        }
        statsWriter.finish();
      } else {
        // Block has at least one prefix term or a sub block:
        subIndices = new ArrayList<>();
        StatsWriter statsWriter =
            new StatsWriter(this.statsWriter, fieldInfo.getIndexOptions() != IndexOptions.DOCS);
        for (int i = start; i < end; i++) {
          PendingEntry ent = pending.get(i);
          if (ent.isTerm) {
            PendingTerm term = (PendingTerm) ent;

            assert StringHelper.startsWith(term.termBytes, prefix) : term + " prefix=" + prefix;
            BlockTermState state = term.state;
            final int suffix = term.termBytes.length - prefixLength;
            // if (DEBUG2) {
            //  BytesRef suffixBytes = new BytesRef(suffix);
            //  System.arraycopy(term.termBytes, prefixLength, suffixBytes.bytes, 0, suffix);
            //  suffixBytes.length = suffix;
            //  System.out.println("      write term suffix=" +
            // ToStringUtils.bytesRefToString(suffixBytes));
            // }

            // For non-leaf block we borrow 1 bit to record
            // if entry is term or sub-block, and 1 bit to record if
            // it's a prefix term.  Terms cannot be larger than ~32 KB
            // so we won't run out of bits:

            suffixLengthsWriter.writeVInt(suffix << 1);
            suffixWriter.append(term.termBytes, prefixLength, suffix);

            // Write term stats, to separate byte[] blob:
            statsWriter.add(state.docFreq, state.totalTermFreq);

            // TODO: now that terms dict "sees" these longs,
            // we can explore better column-stride encodings
            // to encode all long[0]s for this block at
            // once, all long[1]s, etc., e.g. using
            // Simple64.  Alternatively, we could interleave
            // stats + meta ... no reason to have them
            // separate anymore:

            // Write term meta data
            postingsWriter.encodeTerm(metaWriter, fieldInfo, state, absolute);
            absolute = false;
          } else {
            PendingBlock block = (PendingBlock) ent;
            assert StringHelper.startsWith(block.prefix, prefix);
            final int suffix = block.prefix.length - prefixLength;
            assert StringHelper.startsWith(block.prefix, prefix);

            assert suffix > 0;

            // For non-leaf block we borrow 1 bit to record
            // if entry is term or sub-block:f
            suffixLengthsWriter.writeVInt((suffix << 1) | 1);
            suffixWriter.append(block.prefix.bytes, prefixLength, suffix);

            // if (DEBUG2) {
            //  BytesRef suffixBytes = new BytesRef(suffix);
            //  System.arraycopy(block.prefix.bytes, prefixLength, suffixBytes.bytes, 0, suffix);
            //  suffixBytes.length = suffix;
            //  System.out.println("      write sub-block suffix=" +
            // ToStringUtils.bytesRefToString(suffixBytes) + " subFP=" + block.fp + " subCode=" +
            // (startFP-block.fp) + " floor=" + block.isFloor);
            // }

            assert floorLeadLabel == -1
                    || (block.prefix.bytes[prefixLength] & 0xff) >= floorLeadLabel
                : "floorLeadLabel="
                    + floorLeadLabel
                    + " suffixLead="
                    + (block.prefix.bytes[prefixLength] & 0xff);
            assert block.fp < startFP;

            suffixLengthsWriter.writeVLong(startFP - block.fp);
            subIndices.add(block.index);
          }
        }
        statsWriter.finish();

        assert subIndices.size() != 0;
      }

      // Write suffixes byte[] blob to terms dict output, either uncompressed, compressed with LZ4
      // or with LowercaseAsciiCompression.
      CompressionAlgorithm compressionAlg = CompressionAlgorithm.NO_COMPRESSION;
      // If there are 2 suffix bytes or less per term, then we don't bother compressing as suffix
      // are unlikely what
      // makes the terms dictionary large, and it also tends to be frequently the case for dense IDs
      // like
      // auto-increment IDs, so not compressing in that case helps not hurt ID lookups by too much.
      // We also only start compressing when the prefix length is greater than 2 since blocks whose
      // prefix length is
      // 1 or 2 always all get visited when running a fuzzy query whose max number of edits is 2.
      if (suffixWriter.length() > 2L * numEntries && prefixLength > 2) {
        // LZ4 inserts references whenever it sees duplicate strings of 4 chars or more, so only try
        // it out if the
        // average suffix length is greater than 6.
        if (suffixWriter.length() > 6L * numEntries) {
          if (compressionHashTable == null) {
            compressionHashTable = new LZ4.HighCompressionHashTable();
          }
          LZ4.compress(
              suffixWriter.bytes(), 0, suffixWriter.length(), spareWriter, compressionHashTable);
          if (spareWriter.size() < suffixWriter.length() - (suffixWriter.length() >>> 2)) {
            // LZ4 saved more than 25%, go for it
            compressionAlg = CompressionAlgorithm.LZ4;
          }
        }
        if (compressionAlg == CompressionAlgorithm.NO_COMPRESSION) {
          spareWriter.reset();
          if (spareBytes.length < suffixWriter.length()) {
            spareBytes = new byte[ArrayUtil.oversize(suffixWriter.length(), 1)];
          }
          if (LowercaseAsciiCompression.compress(
              suffixWriter.bytes(), suffixWriter.length(), spareBytes, spareWriter)) {
            compressionAlg = CompressionAlgorithm.LOWERCASE_ASCII;
          }
        }
      }
      long token = ((long) suffixWriter.length()) << 3;
      if (isLeafBlock) {
        token |= 0x04;
      }
      token |= compressionAlg.code;
      termsOut.writeVLong(token);
      if (compressionAlg == CompressionAlgorithm.NO_COMPRESSION) {
        termsOut.writeBytes(suffixWriter.bytes(), suffixWriter.length());
      } else {
        spareWriter.copyTo(termsOut);
      }
      suffixWriter.setLength(0);
      spareWriter.reset();

      // Write suffix lengths
      final int numSuffixBytes = Math.toIntExact(suffixLengthsWriter.size());
      spareBytes = ArrayUtil.growNoCopy(spareBytes, numSuffixBytes);
      suffixLengthsWriter.copyTo(new ByteArrayDataOutput(spareBytes));
      suffixLengthsWriter.reset();
      if (allEqual(spareBytes, 1, numSuffixBytes, spareBytes[0])) {
        // Structured fields like IDs often have most values of the same length
        termsOut.writeVInt((numSuffixBytes << 1) | 1);
        termsOut.writeByte(spareBytes[0]);
      } else {
        termsOut.writeVInt(numSuffixBytes << 1);
        termsOut.writeBytes(spareBytes, numSuffixBytes);
      }

      // Stats
      final int numStatsBytes = Math.toIntExact(statsWriter.size());
      termsOut.writeVInt(numStatsBytes);
      statsWriter.copyTo(termsOut);
      statsWriter.reset();

      // Write term meta data byte[] blob
      termsOut.writeVInt((int) metaWriter.size());
      metaWriter.copyTo(termsOut);
      metaWriter.reset();

      // if (DEBUG) {
      //   System.out.println("      fpEnd=" + out.getFilePointer());
      // }

      if (hasFloorLeadLabel) {
        // We already allocated to length+1 above:
        prefix.bytes[prefix.length++] = (byte) floorLeadLabel;
      }

      return new PendingBlock(prefix, startFP, hasTerms, isFloor, floorLeadLabel, subIndices);
    }

    TermsWriter(FieldInfo fieldInfo) {
      this.fieldInfo = fieldInfo;
      assert fieldInfo.getIndexOptions() != IndexOptions.NONE;
      docsSeen = new FixedBitSet(maxDoc);
      postingsWriter.setField(fieldInfo);
    }

    /** Writes one term's worth of postings. */
    public void write(BytesRef text, TermsEnum termsEnum, NormsProducer norms) throws IOException {
      /*
      if (DEBUG) {
        int[] tmp = new int[lastTerm.length];
        System.arraycopy(prefixStarts, 0, tmp, 0, tmp.length);
        System.out.println("BTTW: write term=" + ToStringUtils.bytesRefToString(text) + " prefixStarts=" + Arrays.toString(tmp) +
        " pending.size()=" + pending.size());
      }
      */

      BlockTermState state = postingsWriter.writeTerm(text, termsEnum, docsSeen, norms);
      if (state != null) {

        assert state.docFreq != 0;
        assert fieldInfo.getIndexOptions() == IndexOptions.DOCS
                || state.totalTermFreq >= state.docFreq
            : "postingsWriter=" + postingsWriter;
        pushTerm(text);

        PendingTerm term = new PendingTerm(text, state);
        pending.add(term);
        // if (DEBUG) System.out.println("    add pending term = " + text + " pending.size()=" +
        // pending.size());

        sumDocFreq += state.docFreq;
        sumTotalTermFreq += state.totalTermFreq;
        numTerms++;
        if (firstPendingTerm == null) {
          firstPendingTerm = term;
        }
        lastPendingTerm = term;
      }
    }

    /** Pushes the new term to the top of the stack, and writes new blocks. */
    private void pushTerm(BytesRef text) throws IOException {
      // Find common prefix between last term and current term:
      int prefixLength =
          Arrays.mismatch(
              lastTerm.bytes(),
              0,
              lastTerm.length(),
              text.bytes,
              text.offset,
              text.offset + text.length);
      if (prefixLength == -1) { // Only happens for the first term, if it is empty
        assert lastTerm.length() == 0;
        prefixLength = 0;
      }

      // if (DEBUG) System.out.println("  shared=" + pos + "  lastTerm.length=" + lastTerm.length);

      // Close the "abandoned" suffix now:
      for (int i = lastTerm.length() - 1; i >= prefixLength; i--) {

        // How many items on top of the stack share the current suffix
        // we are closing:
        int prefixTopSize = pending.size() - prefixStarts[i];
        if (prefixTopSize >= minItemsInBlock) {
<<<<<<< HEAD
          // if (DEBUG) System.out.println("pushTerm i=" + i + " prefixTopSize=" + prefixTopSize + "
          // minItemsInBlock=" + minItemsInBlock);
          writeBlocks(i + 1, prefixTopSize, false);
=======
          // if (DEBUG) System.out.println("pushTerm i=" + i + " prefixTopSize=" + prefixTopSize +
          // " minItemsInBlock=" + minItemsInBlock);
          writeBlocks(i + 1, prefixTopSize);
>>>>>>> 6c8be68f
          prefixStarts[i] -= prefixTopSize - 1;
        }
      }

      if (prefixStarts.length < text.length) {
        prefixStarts = ArrayUtil.grow(prefixStarts, text.length);
      }

      // Init new tail:
      for (int i = prefixLength; i < text.length; i++) {
        prefixStarts[i] = pending.size();
      }

      lastTerm.copyBytes(text);
    }

    // Finishes all terms in this field
    public void finish() throws IOException {
      if (numTerms > 0) {
        // if (DEBUG) System.out.println("BTTW: finish prefixStarts=" +
        // Arrays.toString(prefixStarts));

        // Add empty term to force closing of all final blocks:
        pushTerm(new BytesRef());

        // TODO: if pending.size() is already 1 with a non-zero prefix length
        // we can save writing a "degenerate" root block, but we have to
        // fix all the places that assume the root block's prefix is the empty string:
        pushTerm(new BytesRef());
        writeBlocks(0, pending.size(), true);

        // We better have one final "root" block:
        assert pending.size() == 1 && !pending.get(0).isTerm
            : "pending.size()=" + pending.size() + " pending=" + pending;
        final PendingBlock root = (PendingBlock) pending.get(0);
        assert root.prefix.length == 0;
        final BytesRef rootCode = root.index.getEmptyOutput();
        assert rootCode != null;

        ByteBuffersDataOutput metaOut = new ByteBuffersDataOutput();
        fields.add(metaOut);

        metaOut.writeVInt(fieldInfo.number);
        metaOut.writeVLong(numTerms);
        metaOut.writeVInt(rootCode.length);
        metaOut.writeBytes(rootCode.bytes, rootCode.offset, rootCode.length);
        assert fieldInfo.getIndexOptions() != IndexOptions.NONE;
        if (fieldInfo.getIndexOptions() != IndexOptions.DOCS) {
          metaOut.writeVLong(sumTotalTermFreq);
        }
        metaOut.writeVLong(sumDocFreq);
        metaOut.writeVInt(docsSeen.cardinality());
        writeBytesRef(metaOut, new BytesRef(firstPendingTerm.termBytes));
        writeBytesRef(metaOut, new BytesRef(lastPendingTerm.termBytes));
        // Write the address to the beginning of the FST. Note that the FST is already written to
        // indexOut by this point
        metaOut.writeVLong(indexOut.getFilePointer() - root.index.numBytes());
        // Write FST to index
        root.index.saveMetadata(metaOut);
        // System.out.println("  write FST " + indexStartFP + " field=" + fieldInfo.name);

        /*
        if (DEBUG) {
          final String dotFileName = segment + "_" + fieldInfo.name + ".dot";
          Writer w = new OutputStreamWriter(new FileOutputStream(dotFileName));
          Util.toDot(root.index, w, false, false);
          System.out.println("SAVED to " + dotFileName);
          w.close();
        }
        */

      } else {
        assert sumTotalTermFreq == 0
            || fieldInfo.getIndexOptions() == IndexOptions.DOCS && sumTotalTermFreq == -1;
        assert sumDocFreq == 0;
        assert docsSeen.cardinality() == 0;
      }
    }

    private final ByteBuffersDataOutput suffixLengthsWriter =
        ByteBuffersDataOutput.newResettableInstance();
    private final BytesRefBuilder suffixWriter = new BytesRefBuilder();
    private final ByteBuffersDataOutput statsWriter = ByteBuffersDataOutput.newResettableInstance();
    private final ByteBuffersDataOutput metaWriter = ByteBuffersDataOutput.newResettableInstance();
    private final ByteBuffersDataOutput spareWriter = ByteBuffersDataOutput.newResettableInstance();
    private byte[] spareBytes = BytesRef.EMPTY_BYTES;
    private LZ4.HighCompressionHashTable compressionHashTable;
  }

  private boolean closed;

  @Override
  public void close() throws IOException {
    if (closed) {
      return;
    }
    closed = true;

    boolean success = false;
    try {
      metaOut.writeVInt(fields.size());
      for (ByteBuffersDataOutput fieldMeta : fields) {
        fieldMeta.copyTo(metaOut);
      }
      CodecUtil.writeFooter(indexOut);
      metaOut.writeLong(indexOut.getFilePointer());
      CodecUtil.writeFooter(termsOut);
      metaOut.writeLong(termsOut.getFilePointer());
      CodecUtil.writeFooter(metaOut);
      success = true;
    } finally {
      if (success) {
        IOUtils.close(metaOut, termsOut, indexOut, postingsWriter);
      } else {
        IOUtils.closeWhileHandlingException(metaOut, termsOut, indexOut, postingsWriter);
      }
    }
  }

  private static void writeBytesRef(DataOutput out, BytesRef bytes) throws IOException {
    out.writeVInt(bytes.length);
    out.writeBytes(bytes.bytes, bytes.offset, bytes.length);
  }
}<|MERGE_RESOLUTION|>--- conflicted
+++ resolved
@@ -1144,15 +1144,9 @@
         // we are closing:
         int prefixTopSize = pending.size() - prefixStarts[i];
         if (prefixTopSize >= minItemsInBlock) {
-<<<<<<< HEAD
           // if (DEBUG) System.out.println("pushTerm i=" + i + " prefixTopSize=" + prefixTopSize + "
           // minItemsInBlock=" + minItemsInBlock);
           writeBlocks(i + 1, prefixTopSize, false);
-=======
-          // if (DEBUG) System.out.println("pushTerm i=" + i + " prefixTopSize=" + prefixTopSize +
-          // " minItemsInBlock=" + minItemsInBlock);
-          writeBlocks(i + 1, prefixTopSize);
->>>>>>> 6c8be68f
           prefixStarts[i] -= prefixTopSize - 1;
         }
       }
