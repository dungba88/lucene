/*
 * Licensed to the Apache Software Foundation (ASF) under one or more
 * contributor license agreements.  See the NOTICE file distributed with
 * this work for additional information regarding copyright ownership.
 * The ASF licenses this file to You under the Apache License, Version 2.0
 * (the "License"); you may not use this file except in compliance with
 * the License.  You may obtain a copy of the License at
 *
 *     http://www.apache.org/licenses/LICENSE-2.0
 *
 * Unless required by applicable law or agreed to in writing, software
 * distributed under the License is distributed on an "AS IS" BASIS,
 * WITHOUT WARRANTIES OR CONDITIONS OF ANY KIND, either express or implied.
 * See the License for the specific language governing permissions and
 * limitations under the License.
 */
package org.apache.lucene.util.fst;

import java.io.IOException;
<<<<<<< HEAD
import java.nio.ByteBuffer;
import java.util.List;
=======
import org.apache.lucene.store.ByteBuffersDataInput;
>>>>>>> 6cc31c92
import org.apache.lucene.store.ByteBuffersDataOutput;
import org.apache.lucene.store.DataOutput;

/**
 * An adapter class to use {@link ByteBuffersDataOutput} as a {@link FSTReader}. It allows the FST
 * to be readable immediately after writing
 */
final class ReadWriteDataOutput extends DataOutput implements FSTReader {

  private final ByteBuffersDataOutput dataOutput;
<<<<<<< HEAD
  private final int blockBits;
  private final int blockSize;
  private final int blockMask;
  private List<ByteBuffer> byteBuffers;
=======
  // the DataInput to read from once we finish writing
  private ByteBuffersDataInput dataInput;
  // whether this DataOutput is already frozen
  private boolean frozen;
>>>>>>> 6cc31c92

  public ReadWriteDataOutput(ByteBuffersDataOutput dataOutput) {
    this.dataOutput = dataOutput;
    this.blockBits = dataOutput.getBlockBits();
    this.blockSize = 1 << blockBits;
    this.blockMask = blockSize - 1;
  }

  @Override
  public void writeByte(byte b) {
    if (frozen) {
      throw new IllegalStateException("Already frozen");
    }
    dataOutput.writeByte(b);
  }

  @Override
  public void writeBytes(byte[] b, int offset, int length) {
    if (frozen) {
      throw new IllegalStateException("Already frozen");
    }
    dataOutput.writeBytes(b, offset, length);
  }

  @Override
  public long ramBytesUsed() {
    return dataOutput.ramBytesUsed();
  }

  public void freeze() {
<<<<<<< HEAD
    // these operations are costly, so we want to compute it once and cache
    this.byteBuffers = dataOutput.toWriteableBufferList();
=======
    frozen = true;
    // this operation are costly, so we want to compute it once and cache
    dataInput = dataOutput.toDataInput();
>>>>>>> 6cc31c92
  }

  @Override
  public FST.BytesReader getReverseBytesReader() {
<<<<<<< HEAD
    assert byteBuffers != null; // freeze() must be called first
    if (byteBuffers.size() == 1) {
      // use a faster implementation for single-block case
      return new ReverseBytesReader(byteBuffers.get(0).array());
    }
    return new FST.BytesReader() {
      private byte[] current = byteBuffers.get(0).array();
      private int nextBuffer = -1;
      private int nextRead = 0;

      @Override
      public byte readByte() {
        if (nextRead == -1) {
          current = byteBuffers.get(nextBuffer--).array();
          nextRead = blockSize - 1;
        }
        return current[nextRead--];
      }

      @Override
      public void skipBytes(long count) {
        setPosition(getPosition() - count);
      }

      @Override
      public void readBytes(byte[] b, int offset, int len) {
        for (int i = 0; i < len; i++) {
          b[offset + i] = readByte();
        }
      }

      @Override
      public long getPosition() {
        return ((long) nextBuffer + 1) * blockSize + nextRead;
      }

      @Override
      public void setPosition(long pos) {
        int bufferIndex = (int) (pos >> blockBits);
        if (nextBuffer != bufferIndex - 1) {
          nextBuffer = bufferIndex - 1;
          current = byteBuffers.get(bufferIndex).array();
        }
        nextRead = (int) (pos & blockMask);
        assert getPosition() == pos : "pos=" + pos + " getPos()=" + getPosition();
      }
    };
=======
    assert dataInput != null; // freeze() must be called first
    return new ReverseRandomAccessReader(dataInput);
>>>>>>> 6cc31c92
  }

  @Override
  public void writeTo(DataOutput out) throws IOException {
    dataOutput.copyTo(out);
  }
}<|MERGE_RESOLUTION|>--- conflicted
+++ resolved
@@ -17,12 +17,8 @@
 package org.apache.lucene.util.fst;
 
 import java.io.IOException;
-<<<<<<< HEAD
 import java.nio.ByteBuffer;
 import java.util.List;
-=======
-import org.apache.lucene.store.ByteBuffersDataInput;
->>>>>>> 6cc31c92
 import org.apache.lucene.store.ByteBuffersDataOutput;
 import org.apache.lucene.store.DataOutput;
 
@@ -33,17 +29,12 @@
 final class ReadWriteDataOutput extends DataOutput implements FSTReader {
 
   private final ByteBuffersDataOutput dataOutput;
-<<<<<<< HEAD
   private final int blockBits;
   private final int blockSize;
   private final int blockMask;
   private List<ByteBuffer> byteBuffers;
-=======
-  // the DataInput to read from once we finish writing
-  private ByteBuffersDataInput dataInput;
   // whether this DataOutput is already frozen
   private boolean frozen;
->>>>>>> 6cc31c92
 
   public ReadWriteDataOutput(ByteBuffersDataOutput dataOutput) {
     this.dataOutput = dataOutput;
@@ -74,19 +65,13 @@
   }
 
   public void freeze() {
-<<<<<<< HEAD
+    frozen = true;
     // these operations are costly, so we want to compute it once and cache
     this.byteBuffers = dataOutput.toWriteableBufferList();
-=======
-    frozen = true;
-    // this operation are costly, so we want to compute it once and cache
-    dataInput = dataOutput.toDataInput();
->>>>>>> 6cc31c92
   }
 
   @Override
   public FST.BytesReader getReverseBytesReader() {
-<<<<<<< HEAD
     assert byteBuffers != null; // freeze() must be called first
     if (byteBuffers.size() == 1) {
       // use a faster implementation for single-block case
@@ -134,10 +119,6 @@
         assert getPosition() == pos : "pos=" + pos + " getPos()=" + getPosition();
       }
     };
-=======
-    assert dataInput != null; // freeze() must be called first
-    return new ReverseRandomAccessReader(dataInput);
->>>>>>> 6cc31c92
   }
 
   @Override
