--- conflicted
+++ resolved
@@ -551,11 +551,7 @@
 
     reverseScratchBytes();
     // write the padding byte if needed
-<<<<<<< HEAD
-    if (numBytesWritten == 1) {
-=======
     if (paddingBytePending) {
->>>>>>> 4b118037
       writePaddingByte();
     }
     scratchBytes.writeTo(dataOutput);
@@ -565,11 +561,6 @@
     return numBytesWritten - 1;
   }
 
-<<<<<<< HEAD
-  private void writePaddingByte() throws IOException {
-    assert numBytesWritten == 1;
-    dataOutput.writeByte((byte) 0);
-=======
   /**
    * Write the padding byte, ensure no node gets address 0 which is reserved to mean the stop state
    * w/ no arcs
@@ -578,7 +569,6 @@
     assert paddingBytePending;
     dataOutput.writeByte((byte) 0);
     paddingBytePending = false;
->>>>>>> 4b118037
   }
 
   private void writeLabel(DataOutput out, int v) throws IOException {
@@ -992,11 +982,7 @@
         // return null for completely empty FST which accepts nothing
         return null;
       } else {
-<<<<<<< HEAD
-        // we haven't written the pad byte so far, but the FST is still valid
-=======
         // we haven't written the padding byte so far, but the FST is still valid
->>>>>>> 4b118037
         writePaddingByte();
       }
     }
