/*
 * Licensed to the Apache Software Foundation (ASF) under one or more
 * contributor license agreements.  See the NOTICE file distributed with
 * this work for additional information regarding copyright ownership.
 * The ASF licenses this file to You under the Apache License, Version 2.0
 * (the "License"); you may not use this file except in compliance with
 * the License.  You may obtain a copy of the License at
 *
 *     http://www.apache.org/licenses/LICENSE-2.0
 *
 * Unless required by applicable law or agreed to in writing, software
 * distributed under the License is distributed on an "AS IS" BASIS,
 * WITHOUT WARRANTIES OR CONDITIONS OF ANY KIND, either express or implied.
 * See the License for the specific language governing permissions and
 * limitations under the License.
 */
package org.apache.lucene.util.fst;

import static org.apache.lucene.util.fst.FST.ARCS_FOR_BINARY_SEARCH;
import static org.apache.lucene.util.fst.FST.ARCS_FOR_DIRECT_ADDRESSING;
import static org.apache.lucene.util.fst.FST.BIT_ARC_HAS_FINAL_OUTPUT;
import static org.apache.lucene.util.fst.FST.BIT_ARC_HAS_OUTPUT;
import static org.apache.lucene.util.fst.FST.BIT_FINAL_ARC;
import static org.apache.lucene.util.fst.FST.BIT_LAST_ARC;
import static org.apache.lucene.util.fst.FST.BIT_STOP_NODE;
import static org.apache.lucene.util.fst.FST.BIT_TARGET_NEXT;
import static org.apache.lucene.util.fst.FST.FINAL_END_NODE;
import static org.apache.lucene.util.fst.FST.NON_FINAL_END_NODE;
import static org.apache.lucene.util.fst.FST.getNumPresenceBytes;

import java.io.IOException;
import org.apache.lucene.store.ByteArrayDataOutput;
import org.apache.lucene.store.DataOutput;
import org.apache.lucene.util.ArrayUtil;
import org.apache.lucene.util.IntsRef;
import org.apache.lucene.util.IntsRefBuilder;
import org.apache.lucene.util.fst.FST.INPUT_TYPE; // javadoc

// TODO: could we somehow stream an FST to disk while we
// build it?

/**
 * Builds a minimal FST (maps an IntsRef term to an arbitrary output) from pre-sorted terms with
 * outputs. The FST becomes an FSA if you use NoOutputs. The FST is written on-the-fly into a
 * compact serialized format byte array, which can be saved to / loaded from a Directory or used
 * directly for traversal. The FST is always finite (no cycles).
 *
 * <p>NOTE: The algorithm is described at
 * http://citeseerx.ist.psu.edu/viewdoc/summary?doi=10.1.1.24.3698
 *
 * <p>The parameterized type T is the output type. See the subclasses of {@link Outputs}.
 *
 * <p>FSTs larger than 2.1GB are now possible (as of Lucene 4.2). FSTs containing more than 2.1B
 * nodes are also now possible, however they cannot be packed.
 *
 * @lucene.experimental
 */
public class FSTCompiler<T> {

  static final float DIRECT_ADDRESSING_MAX_OVERSIZING_FACTOR = 1f;

  /**
   * @see #shouldExpandNodeWithFixedLengthArcs
   */
  static final int FIXED_LENGTH_ARC_SHALLOW_DEPTH = 3; // 0 => only root node.

  /**
   * @see #shouldExpandNodeWithFixedLengthArcs
   */
  static final int FIXED_LENGTH_ARC_SHALLOW_NUM_ARCS = 5;

  /**
   * @see #shouldExpandNodeWithFixedLengthArcs
   */
  static final int FIXED_LENGTH_ARC_DEEP_NUM_ARCS = 10;

  /**
   * Maximum oversizing factor allowed for direct addressing compared to binary search when
   * expansion credits allow the oversizing. This factor prevents expansions that are obviously too
   * costly even if there are sufficient credits.
   *
   * @see #shouldExpandNodeWithDirectAddressing
   */
  private static final float DIRECT_ADDRESSING_MAX_OVERSIZE_WITH_CREDIT_FACTOR = 1.66f;

  private final NodeHash<T> dedupHash;
  final FST<T> fst;
  private final T NO_OUTPUT;

  // private static final boolean DEBUG = true;

  private final IntsRefBuilder lastInput = new IntsRefBuilder();

  // NOTE: cutting this over to ArrayList instead loses ~6%
  // in build performance on 9.8M Wikipedia terms; so we
  // left this as an array:
  // current "frontier"
  private UnCompiledNode<T>[] frontier;

  // Used for the BIT_TARGET_NEXT optimization (whereby
  // instead of storing the address of the target node for
  // a given arc, we mark a single bit noting that the next
  // node in the byte[] is the target node):
  long lastFrozenNode;

  // Reused temporarily while building the FST:
  int[] numBytesPerArc = new int[4];
  int[] numLabelBytesPerArc = new int[numBytesPerArc.length];
  final FixedLengthArcsBuffer fixedLengthArcsBuffer = new FixedLengthArcsBuffer();

  long arcCount;
  long nodeCount;
  long binarySearchNodeCount;
  long directAddressingNodeCount;

  final boolean allowFixedLengthArcs;
  final float directAddressingMaxOversizingFactor;
  long directAddressingExpansionCredit;

  final BytesStore bytes;

  /**
   * Instantiates an FST/FSA builder with default settings and pruning options turned off. For more
   * tuning and tweaking, see {@link Builder}.
   */
  // TODO: remove this?  Builder API should be the only entry point?
  public FSTCompiler(FST.INPUT_TYPE inputType, Outputs<T> outputs) {
    this(inputType, 32.0, outputs, true, 15, 1f);
  }

  private FSTCompiler(
      FST.INPUT_TYPE inputType,
      double suffixRAMLimitMB,
      Outputs<T> outputs,
      boolean allowFixedLengthArcs,
      int bytesPageBits,
      float directAddressingMaxOversizingFactor) {
    this.allowFixedLengthArcs = allowFixedLengthArcs;
    this.directAddressingMaxOversizingFactor = directAddressingMaxOversizingFactor;
<<<<<<< HEAD
    bytes = new BytesStore(bytesPageBits);
    // pad: ensure no node gets address 0 which is reserved to mean
    // the stop state w/ no arcs
    bytes.writeByte((byte) 0);
    fst = new FST<>(inputType, outputs, bytes);
    if (doShareSuffix) {
      dedupHash = new NodeHash<>(this, bytes.getReverseReader(false));
=======
    fst = new FST<>(inputType, outputs, bytesPageBits);
    bytes = fst.bytes;
    assert bytes != null;
    if (suffixRAMLimitMB < 0) {
      throw new IllegalArgumentException("ramLimitMB must be >= 0; got: " + suffixRAMLimitMB);
    } else if (suffixRAMLimitMB > 0) {
      dedupHash = new NodeHash<>(this, suffixRAMLimitMB, bytes.getReverseReader(false));
>>>>>>> 22f082be
    } else {
      dedupHash = null;
    }
    NO_OUTPUT = outputs.getNoOutput();

    @SuppressWarnings({"rawtypes", "unchecked"})
    final UnCompiledNode<T>[] f = (UnCompiledNode<T>[]) new UnCompiledNode[10];
    frontier = f;
    for (int idx = 0; idx < frontier.length; idx++) {
      frontier[idx] = new UnCompiledNode<>(this, idx);
    }
  }

  /**
   * Fluent-style constructor for FST {@link FSTCompiler}.
   *
   * <p>Creates an FST/FSA builder with all the possible tuning and construction tweaks. Read
   * parameter documentation carefully.
   */
  public static class Builder<T> {

    private final INPUT_TYPE inputType;
    private final Outputs<T> outputs;
    private double suffixRAMLimitMB = 32.0;
    private boolean allowFixedLengthArcs = true;
    private int bytesPageBits = 15;
    private float directAddressingMaxOversizingFactor = DIRECT_ADDRESSING_MAX_OVERSIZING_FACTOR;

    /**
     * @param inputType The input type (transition labels). Can be anything from {@link INPUT_TYPE}
     *     enumeration. Shorter types will consume less memory. Strings (character sequences) are
     *     represented as {@link INPUT_TYPE#BYTE4} (full unicode codepoints).
     * @param outputs The output type for each input sequence. Applies only if building an FST. For
     *     FSA, use {@link NoOutputs#getSingleton()} and {@link NoOutputs#getNoOutput()} as the
     *     singleton output object.
     */
    public Builder(FST.INPUT_TYPE inputType, Outputs<T> outputs) {
      this.inputType = inputType;
      this.outputs = outputs;
    }

    /**
     * The approximate maximum amount of RAM (in MB) to use holding the suffix cache, which enables
     * the FST to share common suffixes. Pass {@link Double#POSITIVE_INFINITY} to keep all suffixes
     * and create an exactly minimal FST. In this case, the amount of RAM actually used will be
     * bounded by the number of unique suffixes. If you pass a value smaller than the builder would
     * use, the least recently used suffixes will be discarded, thus reducing suffix sharing and
     * creating a non-minimal FST. In this case, the larger the limit, the closer the FST will be to
     * its true minimal size, with diminishing returns as you increase the limit. Pass {@code 0} to
     * disable suffix sharing entirely, but note that the resulting FST can be substantially larger
     * than the minimal FST.
     *
     * <p>Note that this is not a precise limit. The current implementation uses hash tables to map
     * the suffixes, and approximates the rough overhead (unused slots) in the hash table.
     *
     * <p>Default = {@code 32.0} MB.
     */
    public Builder<T> suffixRAMLimitMB(double mb) {
      if (mb < 0) {
        throw new IllegalArgumentException("suffixRAMLimitMB must be >= 0; got: " + mb);
      }
      this.suffixRAMLimitMB = mb;
      return this;
    }

    /**
     * Pass {@code false} to disable the fixed length arc optimization (binary search or direct
     * addressing) while building the FST; this will make the resulting FST smaller but slower to
     * traverse.
     *
     * <p>Default = {@code true}.
     */
    public Builder<T> allowFixedLengthArcs(boolean allowFixedLengthArcs) {
      this.allowFixedLengthArcs = allowFixedLengthArcs;
      return this;
    }

    /**
     * How many bits wide to make each byte[] block in the BytesStore; if you know the FST will be
     * large then make this larger. For example 15 bits = 32768 byte pages.
     *
     * <p>Default = 15.
     */
    public Builder<T> bytesPageBits(int bytesPageBits) {
      this.bytesPageBits = bytesPageBits;
      return this;
    }

    /**
     * Overrides the default the maximum oversizing of fixed array allowed to enable direct
     * addressing of arcs instead of binary search.
     *
     * <p>Setting this factor to a negative value (e.g. -1) effectively disables direct addressing,
     * only binary search nodes will be created.
     *
     * <p>This factor does not determine whether to encode a node with a list of variable length
     * arcs or with fixed length arcs. It only determines the effective encoding of a node that is
     * already known to be encoded with fixed length arcs.
     *
     * <p>Default = 1.
     */
    public Builder<T> directAddressingMaxOversizingFactor(float factor) {
      this.directAddressingMaxOversizingFactor = factor;
      return this;
    }

    /** Creates a new {@link FSTCompiler}. */
    public FSTCompiler<T> build() {
      FSTCompiler<T> fstCompiler =
          new FSTCompiler<>(
              inputType,
              suffixRAMLimitMB,
              outputs,
              allowFixedLengthArcs,
              bytesPageBits,
              directAddressingMaxOversizingFactor);
      return fstCompiler;
    }
  }

  public float getDirectAddressingMaxOversizingFactor() {
    return directAddressingMaxOversizingFactor;
  }

  public long getTermCount() {
    return frontier[0].inputCount;
  }

  public long getNodeCount() {
    // 1+ in order to count the -1 implicit final node
    return 1 + nodeCount;
  }

  public long getArcCount() {
    return arcCount;
  }

  public long getMappedStateCount() {
    return dedupHash == null ? 0 : nodeCount;
  }

  private CompiledNode compileNode(UnCompiledNode<T> nodeIn, int tailLength) throws IOException {
    final long node;
    long bytesPosStart = bytes.getPosition();
    if (dedupHash != null) {
      if (nodeIn.numArcs == 0) {
        node = addNode(nodeIn);
        lastFrozenNode = node;
      } else {
        node = dedupHash.add(nodeIn);
      }
    } else {
      node = addNode(nodeIn);
    }
    assert node != -2;

    long bytesPosEnd = bytes.getPosition();
    if (bytesPosEnd != bytesPosStart) {
      // The FST added a new node:
      assert bytesPosEnd > bytesPosStart;
      lastFrozenNode = node;
    }

    nodeIn.clear();

    final CompiledNode fn = new CompiledNode();
    fn.node = node;
    return fn;
  }

  // serializes new node by appending its bytes to the end
  // of the current byte[]
  long addNode(FSTCompiler.UnCompiledNode<T> nodeIn) throws IOException {
    // System.out.println("FST.addNode pos=" + bytes.getPosition() + " numArcs=" + nodeIn.numArcs);
    if (nodeIn.numArcs == 0) {
      if (nodeIn.isFinal) {
        return FINAL_END_NODE;
      } else {
        return NON_FINAL_END_NODE;
      }
    }
    final long startAddress = bytes.getPosition();
    // System.out.println("  startAddr=" + startAddress);

    final boolean doFixedLengthArcs = shouldExpandNodeWithFixedLengthArcs(nodeIn);
    if (doFixedLengthArcs) {
      // System.out.println("  fixed length arcs");
      if (numBytesPerArc.length < nodeIn.numArcs) {
        numBytesPerArc = new int[ArrayUtil.oversize(nodeIn.numArcs, Integer.BYTES)];
        numLabelBytesPerArc = new int[numBytesPerArc.length];
      }
    }

    arcCount += nodeIn.numArcs;

    final int lastArc = nodeIn.numArcs - 1;

    long lastArcStart = bytes.getPosition();
    int maxBytesPerArc = 0;
    int maxBytesPerArcWithoutLabel = 0;
    for (int arcIdx = 0; arcIdx < nodeIn.numArcs; arcIdx++) {
      final FSTCompiler.Arc<T> arc = nodeIn.arcs[arcIdx];
      final FSTCompiler.CompiledNode target = (FSTCompiler.CompiledNode) arc.target;
      int flags = 0;
      // System.out.println("  arc " + arcIdx + " label=" + arc.label + " -> target=" +
      // target.node);

      if (arcIdx == lastArc) {
        flags += BIT_LAST_ARC;
      }

      if (lastFrozenNode == target.node && !doFixedLengthArcs) {
        // TODO: for better perf (but more RAM used) we
        // could avoid this except when arc is "near" the
        // last arc:
        flags += BIT_TARGET_NEXT;
      }

      if (arc.isFinal) {
        flags += BIT_FINAL_ARC;
        if (arc.nextFinalOutput != NO_OUTPUT) {
          flags += BIT_ARC_HAS_FINAL_OUTPUT;
        }
      } else {
        assert arc.nextFinalOutput == NO_OUTPUT;
      }

      boolean targetHasArcs = target.node > 0;

      if (!targetHasArcs) {
        flags += BIT_STOP_NODE;
      }

      if (arc.output != NO_OUTPUT) {
        flags += BIT_ARC_HAS_OUTPUT;
      }

      bytes.writeByte((byte) flags);
      long labelStart = bytes.getPosition();
      writeLabel(bytes, arc.label);
      int numLabelBytes = (int) (bytes.getPosition() - labelStart);

      // System.out.println("  write arc: label=" + (char) arc.label + " flags=" + flags + "
      // target=" + target.node + " pos=" + bytes.getPosition() + " output=" +
      // outputs.outputToString(arc.output));

      if (arc.output != NO_OUTPUT) {
        fst.outputs.write(arc.output, bytes);
        // System.out.println("    write output");
      }

      if (arc.nextFinalOutput != NO_OUTPUT) {
        // System.out.println("    write final output");
        fst.outputs.writeFinalOutput(arc.nextFinalOutput, bytes);
      }

      if (targetHasArcs && (flags & BIT_TARGET_NEXT) == 0) {
        assert target.node > 0;
        // System.out.println("    write target");
        bytes.writeVLong(target.node);
      }

      // just write the arcs "like normal" on first pass, but record how many bytes each one took
      // and max byte size:
      if (doFixedLengthArcs) {
        int numArcBytes = (int) (bytes.getPosition() - lastArcStart);
        numBytesPerArc[arcIdx] = numArcBytes;
        numLabelBytesPerArc[arcIdx] = numLabelBytes;
        lastArcStart = bytes.getPosition();
        maxBytesPerArc = Math.max(maxBytesPerArc, numArcBytes);
        maxBytesPerArcWithoutLabel =
            Math.max(maxBytesPerArcWithoutLabel, numArcBytes - numLabelBytes);
        // System.out.println("    arcBytes=" + numArcBytes + " labelBytes=" + numLabelBytes);
      }
    }

    // TODO: try to avoid wasteful cases: disable doFixedLengthArcs in that case
    /*
     *
     * LUCENE-4682: what is a fair heuristic here?
     * It could involve some of these:
     * 1. how "busy" the node is: nodeIn.inputCount relative to frontier[0].inputCount?
     * 2. how much binSearch saves over scan: nodeIn.numArcs
     * 3. waste: numBytes vs numBytesExpanded
     *
     * the one below just looks at #3
    if (doFixedLengthArcs) {
      // rough heuristic: make this 1.25 "waste factor" a parameter to the phd ctor????
      int numBytes = lastArcStart - startAddress;
      int numBytesExpanded = maxBytesPerArc * nodeIn.numArcs;
      if (numBytesExpanded > numBytes*1.25) {
        doFixedLengthArcs = false;
      }
    }
    */

    if (doFixedLengthArcs) {
      assert maxBytesPerArc > 0;
      // 2nd pass just "expands" all arcs to take up a fixed byte size

      int labelRange = nodeIn.arcs[nodeIn.numArcs - 1].label - nodeIn.arcs[0].label + 1;
      assert labelRange > 0;
      if (shouldExpandNodeWithDirectAddressing(
          nodeIn, maxBytesPerArc, maxBytesPerArcWithoutLabel, labelRange)) {
        writeNodeForDirectAddressing(nodeIn, startAddress, maxBytesPerArcWithoutLabel, labelRange);
        directAddressingNodeCount++;
      } else {
        writeNodeForBinarySearch(nodeIn, startAddress, maxBytesPerArc);
        binarySearchNodeCount++;
      }
    }

    final long thisNodeAddress = bytes.getPosition() - 1;
    bytes.reverse(startAddress, thisNodeAddress);
    nodeCount++;
    return thisNodeAddress;
  }

  private void writeLabel(DataOutput out, int v) throws IOException {
    assert v >= 0 : "v=" + v;
    if (fst.inputType == INPUT_TYPE.BYTE1) {
      assert v <= 255 : "v=" + v;
      out.writeByte((byte) v);
    } else if (fst.inputType == INPUT_TYPE.BYTE2) {
      assert v <= 65535 : "v=" + v;
      out.writeShort((short) v);
    } else {
      out.writeVInt(v);
    }
  }

  /**
   * Returns whether the given node should be expanded with fixed length arcs. Nodes will be
   * expanded depending on their depth (distance from the root node) and their number of arcs.
   *
   * <p>Nodes with fixed length arcs use more space, because they encode all arcs with a fixed
   * number of bytes, but they allow either binary search or direct addressing on the arcs (instead
   * of linear scan) on lookup by arc label.
   */
  private boolean shouldExpandNodeWithFixedLengthArcs(FSTCompiler.UnCompiledNode<T> node) {
    return allowFixedLengthArcs
        && ((node.depth <= FIXED_LENGTH_ARC_SHALLOW_DEPTH
                && node.numArcs >= FIXED_LENGTH_ARC_SHALLOW_NUM_ARCS)
            || node.numArcs >= FIXED_LENGTH_ARC_DEEP_NUM_ARCS);
  }

  /**
   * Returns whether the given node should be expanded with direct addressing instead of binary
   * search.
   *
   * <p>Prefer direct addressing for performance if it does not oversize binary search byte size too
   * much, so that the arcs can be directly addressed by label.
   *
   * @see FSTCompiler#getDirectAddressingMaxOversizingFactor()
   */
  private boolean shouldExpandNodeWithDirectAddressing(
      FSTCompiler.UnCompiledNode<T> nodeIn,
      int numBytesPerArc,
      int maxBytesPerArcWithoutLabel,
      int labelRange) {
    // Anticipate precisely the size of the encodings.
    int sizeForBinarySearch = numBytesPerArc * nodeIn.numArcs;
    int sizeForDirectAddressing =
        getNumPresenceBytes(labelRange)
            + numLabelBytesPerArc[0]
            + maxBytesPerArcWithoutLabel * nodeIn.numArcs;

    // Determine the allowed oversize compared to binary search.
    // This is defined by a parameter of FST Builder (default 1: no oversize).
    int allowedOversize = (int) (sizeForBinarySearch * getDirectAddressingMaxOversizingFactor());
    int expansionCost = sizeForDirectAddressing - allowedOversize;

    // Select direct addressing if either:
    // - Direct addressing size is smaller than binary search.
    //   In this case, increment the credit by the reduced size (to use it later).
    // - Direct addressing size is larger than binary search, but the positive credit allows the
    // oversizing.
    //   In this case, decrement the credit by the oversize.
    // In addition, do not try to oversize to a clearly too large node size
    // (this is the DIRECT_ADDRESSING_MAX_OVERSIZE_WITH_CREDIT_FACTOR parameter).
    if (expansionCost <= 0
        || (directAddressingExpansionCredit >= expansionCost
            && sizeForDirectAddressing
                <= allowedOversize * DIRECT_ADDRESSING_MAX_OVERSIZE_WITH_CREDIT_FACTOR)) {
      directAddressingExpansionCredit -= expansionCost;
      return true;
    }
    return false;
  }

  private void writeNodeForBinarySearch(
      FSTCompiler.UnCompiledNode<T> nodeIn, long startAddress, int maxBytesPerArc) {
    // Build the header in a buffer.
    // It is a false/special arc which is in fact a node header with node flags followed by node
    // metadata.
    fixedLengthArcsBuffer
        .resetPosition()
        .writeByte(ARCS_FOR_BINARY_SEARCH)
        .writeVInt(nodeIn.numArcs)
        .writeVInt(maxBytesPerArc);
    int headerLen = fixedLengthArcsBuffer.getPosition();

    // Expand the arcs in place, backwards.
    long srcPos = bytes.getPosition();
    long destPos = startAddress + headerLen + nodeIn.numArcs * (long) maxBytesPerArc;
    assert destPos >= srcPos;
    if (destPos > srcPos) {
      bytes.skipBytes((int) (destPos - srcPos));
      for (int arcIdx = nodeIn.numArcs - 1; arcIdx >= 0; arcIdx--) {
        destPos -= maxBytesPerArc;
        int arcLen = numBytesPerArc[arcIdx];
        srcPos -= arcLen;
        if (srcPos != destPos) {
          assert destPos > srcPos
              : "destPos="
                  + destPos
                  + " srcPos="
                  + srcPos
                  + " arcIdx="
                  + arcIdx
                  + " maxBytesPerArc="
                  + maxBytesPerArc
                  + " arcLen="
                  + arcLen
                  + " nodeIn.numArcs="
                  + nodeIn.numArcs;
          bytes.copyBytes(srcPos, destPos, arcLen);
        }
      }
    }

    // Write the header.
    bytes.writeBytes(startAddress, fixedLengthArcsBuffer.getBytes(), 0, headerLen);
  }

  private void writeNodeForDirectAddressing(
      FSTCompiler.UnCompiledNode<T> nodeIn,
      long startAddress,
      int maxBytesPerArcWithoutLabel,
      int labelRange) {
    // Expand the arcs backwards in a buffer because we remove the labels.
    // So the obtained arcs might occupy less space. This is the reason why this
    // whole method is more complex.
    // Drop the label bytes since we can infer the label based on the arc index,
    // the presence bits, and the first label. Keep the first label.
    int headerMaxLen = 11;
    int numPresenceBytes = getNumPresenceBytes(labelRange);
    long srcPos = bytes.getPosition();
    int totalArcBytes = numLabelBytesPerArc[0] + nodeIn.numArcs * maxBytesPerArcWithoutLabel;
    int bufferOffset = headerMaxLen + numPresenceBytes + totalArcBytes;
    byte[] buffer = fixedLengthArcsBuffer.ensureCapacity(bufferOffset).getBytes();
    // Copy the arcs to the buffer, dropping all labels except first one.
    for (int arcIdx = nodeIn.numArcs - 1; arcIdx >= 0; arcIdx--) {
      bufferOffset -= maxBytesPerArcWithoutLabel;
      int srcArcLen = numBytesPerArc[arcIdx];
      srcPos -= srcArcLen;
      int labelLen = numLabelBytesPerArc[arcIdx];
      // Copy the flags.
      bytes.copyBytes(srcPos, buffer, bufferOffset, 1);
      // Skip the label, copy the remaining.
      int remainingArcLen = srcArcLen - 1 - labelLen;
      if (remainingArcLen != 0) {
        bytes.copyBytes(srcPos + 1 + labelLen, buffer, bufferOffset + 1, remainingArcLen);
      }
      if (arcIdx == 0) {
        // Copy the label of the first arc only.
        bufferOffset -= labelLen;
        bytes.copyBytes(srcPos + 1, buffer, bufferOffset, labelLen);
      }
    }
    assert bufferOffset == headerMaxLen + numPresenceBytes;

    // Build the header in the buffer.
    // It is a false/special arc which is in fact a node header with node flags followed by node
    // metadata.
    fixedLengthArcsBuffer
        .resetPosition()
        .writeByte(ARCS_FOR_DIRECT_ADDRESSING)
        .writeVInt(labelRange) // labelRange instead of numArcs.
        .writeVInt(
            maxBytesPerArcWithoutLabel); // maxBytesPerArcWithoutLabel instead of maxBytesPerArc.
    int headerLen = fixedLengthArcsBuffer.getPosition();

    // Prepare the builder byte store. Enlarge or truncate if needed.
    long nodeEnd = startAddress + headerLen + numPresenceBytes + totalArcBytes;
    long currentPosition = bytes.getPosition();
    if (nodeEnd >= currentPosition) {
      bytes.skipBytes((int) (nodeEnd - currentPosition));
    } else {
      bytes.truncate(nodeEnd);
    }
    assert bytes.getPosition() == nodeEnd;

    // Write the header.
    long writeOffset = startAddress;
    bytes.writeBytes(writeOffset, fixedLengthArcsBuffer.getBytes(), 0, headerLen);
    writeOffset += headerLen;

    // Write the presence bits
    writePresenceBits(nodeIn, writeOffset, numPresenceBytes);
    writeOffset += numPresenceBytes;

    // Write the first label and the arcs.
    bytes.writeBytes(writeOffset, fixedLengthArcsBuffer.getBytes(), bufferOffset, totalArcBytes);
  }

  private void writePresenceBits(
      FSTCompiler.UnCompiledNode<T> nodeIn, long dest, int numPresenceBytes) {
    long bytePos = dest;
    byte presenceBits = 1; // The first arc is always present.
    int presenceIndex = 0;
    int previousLabel = nodeIn.arcs[0].label;
    for (int arcIdx = 1; arcIdx < nodeIn.numArcs; arcIdx++) {
      int label = nodeIn.arcs[arcIdx].label;
      assert label > previousLabel;
      presenceIndex += label - previousLabel;
      while (presenceIndex >= Byte.SIZE) {
        bytes.writeByte(bytePos++, presenceBits);
        presenceBits = 0;
        presenceIndex -= Byte.SIZE;
      }
      // Set the bit at presenceIndex to flag that the corresponding arc is present.
      presenceBits |= 1 << presenceIndex;
      previousLabel = label;
    }
    assert presenceIndex == (nodeIn.arcs[nodeIn.numArcs - 1].label - nodeIn.arcs[0].label) % 8;
    assert presenceBits != 0; // The last byte is not 0.
    assert (presenceBits & (1 << presenceIndex)) != 0; // The last arc is always present.
    bytes.writeByte(bytePos++, presenceBits);
    assert bytePos - dest == numPresenceBytes;
  }

  private void freezeTail(int prefixLenPlus1) throws IOException {

    final int downTo = Math.max(1, prefixLenPlus1);

    for (int idx = lastInput.length(); idx >= downTo; idx--) {

      final UnCompiledNode<T> node = frontier[idx];
      final UnCompiledNode<T> parent = frontier[idx - 1];

      final T nextFinalOutput = node.output;

      // We "fake" the node as being final if it has no
      // outgoing arcs; in theory we could leave it
      // as non-final (the FST can represent this), but
      // FSTEnum, Util, etc., have trouble w/ non-final
      // dead-end states:

      // TODO: is node.numArcs == 0 always false?  we no longer prune any nodes from FST:
      final boolean isFinal = node.isFinal || node.numArcs == 0;

      // this node makes it and we now compile it.  first,
      // compile any targets that were previously
      // undecided:
      parent.replaceLast(
          lastInput.intAt(idx - 1),
          compileNode(node, 1 + lastInput.length() - idx),
          nextFinalOutput,
          isFinal);
    }
  }

  /**
   * Add the next input/output pair. The provided input must be sorted after the previous one
   * according to {@link IntsRef#compareTo}. It's also OK to add the same input twice in a row with
   * different outputs, as long as {@link Outputs} implements the {@link Outputs#merge} method. Note
   * that input is fully consumed after this method is returned (so caller is free to reuse), but
   * output is not. So if your outputs are changeable (eg {@link ByteSequenceOutputs} or {@link
   * IntSequenceOutputs}) then you cannot reuse across calls.
   */
  public void add(IntsRef input, T output) throws IOException {
    /*
    if (DEBUG) {
      BytesRef b = new BytesRef(input.length);
      for(int x=0;x<input.length;x++) {
        b.bytes[x] = (byte) input.ints[x];
      }
      b.length = input.length;
      if (output == NO_OUTPUT) {
        System.out.println("\nFST ADD: input=" + toString(b) + " " + b);
      } else {
        System.out.println("\nFST ADD: input=" + toString(b) + " " + b + " output=" + fst.outputs.outputToString(output));
      }
    }
    */

    // De-dup NO_OUTPUT since it must be a singleton:
    if (output.equals(NO_OUTPUT)) {
      output = NO_OUTPUT;
    }

    assert lastInput.length() == 0 || input.compareTo(lastInput.get()) >= 0
        : "inputs are added out of order lastInput=" + lastInput.get() + " vs input=" + input;
    assert validOutput(output);

    // System.out.println("\nadd: " + input);
    if (input.length == 0) {
      // empty input: only allowed as first input.  we have
      // to special case this because the packed FST
      // format cannot represent the empty input since
      // 'finalness' is stored on the incoming arc, not on
      // the node
      frontier[0].inputCount++;
      frontier[0].isFinal = true;
      fst.setEmptyOutput(output);
      return;
    }

    // compare shared prefix length
    int pos1 = 0;
    int pos2 = input.offset;
    final int pos1Stop = Math.min(lastInput.length(), input.length);
    while (true) {
      frontier[pos1].inputCount++;
      // System.out.println("  incr " + pos1 + " ct=" + frontier[pos1].inputCount + " n=" +
      // frontier[pos1]);
      if (pos1 >= pos1Stop || lastInput.intAt(pos1) != input.ints[pos2]) {
        break;
      }
      pos1++;
      pos2++;
    }
    final int prefixLenPlus1 = pos1 + 1;

    if (frontier.length < input.length + 1) {
      final UnCompiledNode<T>[] next = ArrayUtil.grow(frontier, input.length + 1);
      for (int idx = frontier.length; idx < next.length; idx++) {
        next[idx] = new UnCompiledNode<>(this, idx);
      }
      frontier = next;
    }

    // minimize/compile states from previous input's
    // orphan'd suffix
    freezeTail(prefixLenPlus1);

    // init tail states for current input
    for (int idx = prefixLenPlus1; idx <= input.length; idx++) {
      frontier[idx - 1].addArc(input.ints[input.offset + idx - 1], frontier[idx]);
      frontier[idx].inputCount++;
    }

    final UnCompiledNode<T> lastNode = frontier[input.length];
    if (lastInput.length() != input.length || prefixLenPlus1 != input.length + 1) {
      lastNode.isFinal = true;
      lastNode.output = NO_OUTPUT;
    }

    // push conflicting outputs forward, only as far as
    // needed
    for (int idx = 1; idx < prefixLenPlus1; idx++) {
      final UnCompiledNode<T> node = frontier[idx];
      final UnCompiledNode<T> parentNode = frontier[idx - 1];

      final T lastOutput = parentNode.getLastOutput(input.ints[input.offset + idx - 1]);
      assert validOutput(lastOutput);

      final T commonOutputPrefix;
      final T wordSuffix;

      if (lastOutput != NO_OUTPUT) {
        commonOutputPrefix = fst.outputs.common(output, lastOutput);
        assert validOutput(commonOutputPrefix);
        wordSuffix = fst.outputs.subtract(lastOutput, commonOutputPrefix);
        assert validOutput(wordSuffix);
        parentNode.setLastOutput(input.ints[input.offset + idx - 1], commonOutputPrefix);
        node.prependOutput(wordSuffix);
      } else {
        commonOutputPrefix = wordSuffix = NO_OUTPUT;
      }

      output = fst.outputs.subtract(output, commonOutputPrefix);
      assert validOutput(output);
    }

    if (lastInput.length() == input.length && prefixLenPlus1 == 1 + input.length) {
      // same input more than 1 time in a row, mapping to
      // multiple outputs
      lastNode.output = fst.outputs.merge(lastNode.output, output);
    } else {
      // this new arc is private to this new input; set its
      // arc output to the leftover output:
      frontier[prefixLenPlus1 - 1].setLastOutput(
          input.ints[input.offset + prefixLenPlus1 - 1], output);
    }

    // save last input
    lastInput.copyInts(input);

    // System.out.println("  count[0]=" + frontier[0].inputCount);
  }

  private boolean validOutput(T output) {
    return output == NO_OUTPUT || !output.equals(NO_OUTPUT);
  }

  /** Returns final FST. NOTE: this will return null if nothing is accepted by the FST. */
  public FST<T> compile() throws IOException {

    final UnCompiledNode<T> root = frontier[0];

    // minimize nodes in the last word's suffix
    freezeTail(0);
    if (root.numArcs == 0) {
      if (fst.emptyOutput == null) {
        return null;
      }
    }

    // if (DEBUG) System.out.println("  builder.finish root.isFinal=" + root.isFinal + "
    // root.output=" + root.output);
    fst.finish(compileNode(root, lastInput.length()).node);
    bytes.finish();

    return fst;
  }

  /** Expert: holds a pending (seen but not yet serialized) arc. */
  static class Arc<T> {
    int label; // really an "unsigned" byte
    Node target;
    boolean isFinal;
    T output;
    T nextFinalOutput;
  }

  // NOTE: not many instances of Node or CompiledNode are in
  // memory while the FST is being built; it's only the
  // current "frontier":

  interface Node {
    boolean isCompiled();
  }

  public long fstRamBytesUsed() {
    return fst.ramBytesUsed();
  }

  static final class CompiledNode implements Node {
    long node;

    @Override
    public boolean isCompiled() {
      return true;
    }
  }

  /** Expert: holds a pending (seen but not yet serialized) Node. */
  static final class UnCompiledNode<T> implements Node {
    final FSTCompiler<T> owner;
    int numArcs;
    Arc<T>[] arcs;
    // TODO: instead of recording isFinal/output on the
    // node, maybe we should use -1 arc to mean "end" (like
    // we do when reading the FST).  Would simplify much
    // code here...
    T output;
    boolean isFinal;

    // TODO: remove this tracking?  we used to use it for confusingly pruning NodeHash, but
    // we switched to LRU by RAM usage instead:
    long inputCount;

    /** This node's depth, starting from the automaton root. */
    final int depth;

    /**
     * @param depth The node's depth starting from the automaton root. Needed for LUCENE-2934 (node
     *     expansion based on conditions other than the fanout size).
     */
    @SuppressWarnings({"rawtypes", "unchecked"})
    UnCompiledNode(FSTCompiler<T> owner, int depth) {
      this.owner = owner;
      arcs = (Arc<T>[]) new Arc[1];
      arcs[0] = new Arc<>();
      output = owner.NO_OUTPUT;
      this.depth = depth;
    }

    @Override
    public boolean isCompiled() {
      return false;
    }

    void clear() {
      numArcs = 0;
      isFinal = false;
      output = owner.NO_OUTPUT;
      inputCount = 0;

      // We don't clear the depth here because it never changes
      // for nodes on the frontier (even when reused).
    }

    T getLastOutput(int labelToMatch) {
      assert numArcs > 0;
      assert arcs[numArcs - 1].label == labelToMatch;
      return arcs[numArcs - 1].output;
    }

    void addArc(int label, Node target) {
      assert label >= 0;
      assert numArcs == 0 || label > arcs[numArcs - 1].label
          : "arc[numArcs-1].label="
              + arcs[numArcs - 1].label
              + " new label="
              + label
              + " numArcs="
              + numArcs;
      if (numArcs == arcs.length) {
        final Arc<T>[] newArcs = ArrayUtil.grow(arcs);
        for (int arcIdx = numArcs; arcIdx < newArcs.length; arcIdx++) {
          newArcs[arcIdx] = new Arc<>();
        }
        arcs = newArcs;
      }
      final Arc<T> arc = arcs[numArcs++];
      arc.label = label;
      arc.target = target;
      arc.output = arc.nextFinalOutput = owner.NO_OUTPUT;
      arc.isFinal = false;
    }

    void replaceLast(int labelToMatch, Node target, T nextFinalOutput, boolean isFinal) {
      assert numArcs > 0;
      final Arc<T> arc = arcs[numArcs - 1];
      assert arc.label == labelToMatch : "arc.label=" + arc.label + " vs " + labelToMatch;
      arc.target = target;
      // assert target.node != -2;
      arc.nextFinalOutput = nextFinalOutput;
      arc.isFinal = isFinal;
    }

    void deleteLast(int label, Node target) {
      assert numArcs > 0;
      assert label == arcs[numArcs - 1].label;
      assert target == arcs[numArcs - 1].target;
      numArcs--;
    }

    void setLastOutput(int labelToMatch, T newOutput) {
      assert owner.validOutput(newOutput);
      assert numArcs > 0;
      final Arc<T> arc = arcs[numArcs - 1];
      assert arc.label == labelToMatch;
      arc.output = newOutput;
    }

    // pushes an output prefix forward onto all arcs
    void prependOutput(T outputPrefix) {
      assert owner.validOutput(outputPrefix);

      for (int arcIdx = 0; arcIdx < numArcs; arcIdx++) {
        arcs[arcIdx].output = owner.fst.outputs.add(outputPrefix, arcs[arcIdx].output);
        assert owner.validOutput(arcs[arcIdx].output);
      }

      if (isFinal) {
        output = owner.fst.outputs.add(outputPrefix, output);
        assert owner.validOutput(output);
      }
    }
  }

  /**
   * Reusable buffer for building nodes with fixed length arcs (binary search or direct addressing).
   */
  static class FixedLengthArcsBuffer {

    // Initial capacity is the max length required for the header of a node with fixed length arcs:
    // header(byte) + numArcs(vint) + numBytes(vint)
    private byte[] bytes = new byte[11];
    private final ByteArrayDataOutput bado = new ByteArrayDataOutput(bytes);

    /** Ensures the capacity of the internal byte array. Enlarges it if needed. */
    FixedLengthArcsBuffer ensureCapacity(int capacity) {
      if (bytes.length < capacity) {
        bytes = new byte[ArrayUtil.oversize(capacity, Byte.BYTES)];
        bado.reset(bytes);
      }
      return this;
    }

    FixedLengthArcsBuffer resetPosition() {
      bado.reset(bytes);
      return this;
    }

    FixedLengthArcsBuffer writeByte(byte b) {
      bado.writeByte(b);
      return this;
    }

    FixedLengthArcsBuffer writeVInt(int i) {
      try {
        bado.writeVInt(i);
      } catch (IOException e) { // Never thrown.
        throw new RuntimeException(e);
      }
      return this;
    }

    int getPosition() {
      return bado.getPosition();
    }

    /** Gets the internal byte array. */
    byte[] getBytes() {
      return bytes;
    }
  }
}<|MERGE_RESOLUTION|>--- conflicted
+++ resolved
@@ -137,23 +137,15 @@
       float directAddressingMaxOversizingFactor) {
     this.allowFixedLengthArcs = allowFixedLengthArcs;
     this.directAddressingMaxOversizingFactor = directAddressingMaxOversizingFactor;
-<<<<<<< HEAD
     bytes = new BytesStore(bytesPageBits);
     // pad: ensure no node gets address 0 which is reserved to mean
     // the stop state w/ no arcs
     bytes.writeByte((byte) 0);
     fst = new FST<>(inputType, outputs, bytes);
-    if (doShareSuffix) {
-      dedupHash = new NodeHash<>(this, bytes.getReverseReader(false));
-=======
-    fst = new FST<>(inputType, outputs, bytesPageBits);
-    bytes = fst.bytes;
-    assert bytes != null;
     if (suffixRAMLimitMB < 0) {
       throw new IllegalArgumentException("ramLimitMB must be >= 0; got: " + suffixRAMLimitMB);
     } else if (suffixRAMLimitMB > 0) {
       dedupHash = new NodeHash<>(this, suffixRAMLimitMB, bytes.getReverseReader(false));
->>>>>>> 22f082be
     } else {
       dedupHash = null;
     }
