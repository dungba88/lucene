/*
 * Licensed to the Apache Software Foundation (ASF) under one or more
 * contributor license agreements.  See the NOTICE file distributed with
 * this work for additional information regarding copyright ownership.
 * The ASF licenses this file to You under the Apache License, Version 2.0
 * (the "License"); you may not use this file except in compliance with
 * the License.  You may obtain a copy of the License at
 *
 *     http://www.apache.org/licenses/LICENSE-2.0
 *
 * Unless required by applicable law or agreed to in writing, software
 * distributed under the License is distributed on an "AS IS" BASIS,
 * WITHOUT WARRANTIES OR CONDITIONS OF ANY KIND, either express or implied.
 * See the License for the specific language governing permissions and
 * limitations under the License.
 */
package org.apache.lucene.util.fst;

import java.io.IOException;
import org.apache.lucene.util.packed.PackedInts;
import org.apache.lucene.util.packed.PagedGrowableWriter;

// TODO: any way to make a reverse suffix lookup (msokolov's idea) instead of more costly hash?
// hmmm, though, hash is not so wasteful
// since it does not have to store value of each entry: the value is the node pointer in the FST.
// actually, there is much to save
// there -- we would not need any long per entry -- we'd be able to start at the FST end node and
// work backwards from the transitions

// TODO: couldn't we prune naturally back until we see a transition with an output?  it's highly
// unlikely (mostly impossible) such suffixes can be shared?

// Used to dedup states (lookup already-frozen states)
final class NodeHash<T> {

<<<<<<< HEAD
  private PagedGrowableWriter table;
  private long count;
  private long mask;
  private final FSTCompiler<T> fstCompiler;
  private final FST.Arc<T> scratchArc = new FST.Arc<>();
  private final FST.BytesReader in;

  public NodeHash(FSTCompiler<T> fstCompiler, FST.BytesReader in) {
    table = new PagedGrowableWriter(16, 1 << 27, 8, PackedInts.COMPACT);
    mask = 15;
    this.fstCompiler = fstCompiler;
    this.in = in;
  }

  private boolean nodesEqual(FSTCompiler.UnCompiledNode<T> node, long address) throws IOException {
    fstCompiler.fst.readFirstRealTargetArc(address, scratchArc, in);

    // Fail fast for a node with fixed length arcs.
    if (scratchArc.bytesPerArc() != 0) {
      if (scratchArc.nodeFlags() == FST.ARCS_FOR_BINARY_SEARCH) {
        if (node.numArcs != scratchArc.numArcs()) {
          return false;
        }
      } else {
        assert scratchArc.nodeFlags() == FST.ARCS_FOR_DIRECT_ADDRESSING;
        if ((node.arcs[node.numArcs - 1].label - node.arcs[0].label + 1) != scratchArc.numArcs()
            || node.numArcs != FST.Arc.BitTable.countBits(scratchArc, in)) {
          return false;
        }
=======
  // primary table -- we add nodes into this until it reaches the requested tableSizeLimit/2, then
  // we move it to fallback
  private PagedGrowableHash primaryTable;

  // how many nodes are allowed to store in both primary and fallback tables; when primary gets full
  // (tableSizeLimit/2), we move it to the
  // fallback table
  private final long ramLimitBytes;

  // fallback table.  if we fallback and find the frozen node here, we promote it to primary table,
  // for a simplistic and lowish-RAM-overhead
  // (compared to e.g. LinkedHashMap) LRU behaviour.  fallbackTable is read-only.
  private PagedGrowableHash fallbackTable;

  private final FST<T> fst;
  private final FST.Arc<T> scratchArc = new FST.Arc<>();
  private final FST.BytesReader in;

  /**
   * ramLimitMB is the max RAM we can use for recording suffixes. If we hit this limit, the least
   * recently used suffixes are discarded, and the FST is no longer minimalI. Still, larger
   * ramLimitMB will make the FST smaller (closer to minimal).
   */
  public NodeHash(FST<T> fst, double ramLimitMB, FST.BytesReader in) {
    if (ramLimitMB <= 0) {
      throw new IllegalArgumentException("ramLimitMB must be > 0; got: " + ramLimitMB);
    }
    double asBytes = ramLimitMB * 1024 * 1024;
    if (asBytes >= Long.MAX_VALUE) {
      // quietly truncate to Long.MAX_VALUE in bytes too
      ramLimitBytes = Long.MAX_VALUE;
    } else {
      ramLimitBytes = (long) asBytes;
    }

    primaryTable = new PagedGrowableHash();
    this.fst = fst;
    this.in = in;
  }

  private long getFallback(FSTCompiler.UnCompiledNode<T> nodeIn, long hash) throws IOException {
    if (fallbackTable == null) {
      // no fallback yet (primary table is not yet large enough to swap)
      return 0;
    }
    long pos = hash & fallbackTable.mask;
    int c = 0;
    while (true) {
      long node = fallbackTable.get(pos);
      if (node == 0) {
        // not found
        return 0;
      } else if (nodesEqual(nodeIn, node)) {
        // frozen version of this node is already here
        return node;
>>>>>>> afb2a607
      }

      // quadratic probe (but is it, really?)
      pos = (pos + (++c)) & fallbackTable.mask;
    }
  }

  public long add(FSTCompiler<T> fstCompiler, FSTCompiler.UnCompiledNode<T> nodeIn)
      throws IOException {

    long hash = hash(nodeIn);

    long pos = hash & primaryTable.mask;
    int c = 0;

    while (true) {

      long node = primaryTable.get(pos);
      if (node == 0) {
        // node is not in primary table; is it in fallback table?
        node = getFallback(nodeIn, hash);
        if (node != 0) {
          // it was already in fallback -- promote to primary
          primaryTable.set(pos, node);
        } else {
          // not in fallback either -- freeze & add the incoming node

          // freeze & add
          node = fstCompiler.addNode(nodeIn);

          // we use 0 as empty marker in hash table, so it better be impossible to get a frozen node
          // at 0:
          assert node != 0;

          // confirm frozen hash and unfrozen hash are the same
          assert hash(node) == hash : "mismatch frozenHash=" + hash(node) + " vs hash=" + hash;

          primaryTable.set(pos, node);
        }

        // how many bytes would be used if we had "perfect" hashing:
        long ramBytesUsed = primaryTable.count * PackedInts.bitsRequired(node) / 8;

        // NOTE: we could instead use the more precise RAM used, but this leads to unpredictable
        // quantized behavior due to 2X rehashing where for large ranges of the RAM limit, the
        // size of the FST does not change, and then suddenly when you cross a secret threshold,
        // it drops.  With this approach (measuring "perfect" hash storage and approximating the
        // overhead), the behaviour is more strictly monotonic: larger RAM limits smoothly result
        // in smaller FSTs, even if the precise RAM used is not always under the limit.

        // divide limit by 2 because fallback gets half the RAM and primary gets the other half
        // divide by 2 again to account for approximate hash table overhead halfway between 33.3%
        // and 66.7% occupancy = 50%
        if (ramBytesUsed >= ramLimitBytes / (2 * 2)) {
          // time to fallback -- fallback is now used read-only to promote a node (suffix) to
          // primary if we encounter it again
          fallbackTable = primaryTable;
          // size primary table the same size to reduce rehash cost
          // TODO: we could clear & reuse the previous fallbackTable, instead of allocating a new
          //       to reduce GC load
          primaryTable = new PagedGrowableHash(node, Math.max(16, primaryTable.entries.size()));
        } else if (primaryTable.count > primaryTable.entries.size() * (2f / 3)) {
          // rehash at 2/3 occupancy
          primaryTable.rehash(node);
        }

        return node;

      } else if (nodesEqual(nodeIn, node)) {
        // same node (in frozen form) is already in primary table
        return node;
      }
<<<<<<< HEAD
      fstCompiler.fst.readNextRealArc(scratchArc, in);
    }
=======
>>>>>>> afb2a607

      // quadratic probe (but is it, really?)
      pos = (pos + (++c)) & primaryTable.mask;
    }
  }

  // hash code for an unfrozen node.  This must be identical
  // to the frozen case (below)!!
  private long hash(FSTCompiler.UnCompiledNode<T> node) {
    final int PRIME = 31;
    long h = 0;
    // TODO: maybe if number of arcs is high we can safely subsample?
    for (int arcIdx = 0; arcIdx < node.numArcs; arcIdx++) {
      final FSTCompiler.Arc<T> arc = node.arcs[arcIdx];
      h = PRIME * h + arc.label;
      long n = ((FSTCompiler.CompiledNode) arc.target).node;
      h = PRIME * h + (int) (n ^ (n >> 32));
      h = PRIME * h + arc.output.hashCode();
      h = PRIME * h + arc.nextFinalOutput.hashCode();
      if (arc.isFinal) {
        h += 17;
      }
    }

    return h;
  }

  // hash code for a frozen node.  this must precisely match the hash computation of an unfrozen
  // node!
  private long hash(long node) throws IOException {
    final int PRIME = 31;

    long h = 0;
    fstCompiler.fst.readFirstRealTargetArc(node, scratchArc, in);
    while (true) {
      h = PRIME * h + scratchArc.label();
      h = PRIME * h + (int) (scratchArc.target() ^ (scratchArc.target() >> 32));
      h = PRIME * h + scratchArc.output().hashCode();
      h = PRIME * h + scratchArc.nextFinalOutput().hashCode();
      if (scratchArc.isFinal()) {
        h += 17;
      }
      if (scratchArc.isLast()) {
        break;
      }
      fstCompiler.fst.readNextRealArc(scratchArc, in);
    }

    return h;
  }

<<<<<<< HEAD
  public long add(FSTCompiler.UnCompiledNode<T> nodeIn) throws IOException {
    // System.out.println("hash: add count=" + count + " vs " + table.size() + " mask=" + mask);
    final long h = hash(nodeIn);
    long pos = h & mask;
    int c = 0;
    while (true) {
      final long v = table.get(pos);
      if (v == 0) {
        // freeze & add
        final long node = fstCompiler.addNode(nodeIn);
        // System.out.println("  now freeze node=" + node);
        assert hash(node) == h : "frozenHash=" + hash(node) + " vs h=" + h;
        count++;
        table.set(pos, node);
        // Rehash at 2/3 occupancy:
        if (count > 2 * table.size() / 3) {
          rehash(node);
=======
  /**
   * Compares an unfrozen node (UnCompiledNode) with a frozen node at byte location address (long),
   * returning true if they are equal.
   */
  private boolean nodesEqual(FSTCompiler.UnCompiledNode<T> node, long address) throws IOException {
    fst.readFirstRealTargetArc(address, scratchArc, in);

    // fail fast for a node with fixed length arcs
    if (scratchArc.bytesPerArc() != 0) {
      assert node.numArcs > 0;
      // the frozen node uses fixed-with arc encoding (same number of bytes per arc), but may be
      // sparse or dense
      switch (scratchArc.nodeFlags()) {
        case FST.ARCS_FOR_BINARY_SEARCH:
          // sparse
          if (node.numArcs != scratchArc.numArcs()) {
            return false;
          }
          break;
        case FST.ARCS_FOR_DIRECT_ADDRESSING:
          // dense -- compare both the number of labels allocated in the array (some of which may
          // not actually be arcs), and the number of arcs
          if ((node.arcs[node.numArcs - 1].label - node.arcs[0].label + 1) != scratchArc.numArcs()
              || node.numArcs != FST.Arc.BitTable.countBits(scratchArc, in)) {
            return false;
          }
          break;
        default:
          throw new AssertionError("unhandled scratchArc.nodeFlag() " + scratchArc.nodeFlags());
      }
    }

    // compare arc by arc to see if there is a difference
    for (int arcUpto = 0; arcUpto < node.numArcs; arcUpto++) {
      final FSTCompiler.Arc<T> arc = node.arcs[arcUpto];
      if (arc.label != scratchArc.label()
          || arc.output.equals(scratchArc.output()) == false
          || ((FSTCompiler.CompiledNode) arc.target).node != scratchArc.target()
          || arc.nextFinalOutput.equals(scratchArc.nextFinalOutput()) == false
          || arc.isFinal != scratchArc.isFinal()) {
        return false;
      }

      if (scratchArc.isLast()) {
        if (arcUpto == node.numArcs - 1) {
          return true;
        } else {
          return false;
>>>>>>> afb2a607
        }
      }

      fst.readNextRealArc(scratchArc, in);
    }

    // unfrozen node has fewer arcs than frozen node

    return false;
  }

  /** Inner class because it needs access to hash function and FST bytes. */
  private class PagedGrowableHash {
    private PagedGrowableWriter entries;
    private long count;
    private long mask;

    // 256K blocks, but note that the final block is sized only as needed so it won't use the full
    // block size when just a few elements were written to it
    private static final int BLOCK_SIZE_BYTES = 1 << 18;

    public PagedGrowableHash() {
      entries = new PagedGrowableWriter(16, BLOCK_SIZE_BYTES, 8, PackedInts.COMPACT);
      mask = 15;
    }

    public PagedGrowableHash(long lastNodeAddress, long size) {
      entries =
          new PagedGrowableWriter(
              size, BLOCK_SIZE_BYTES, PackedInts.bitsRequired(lastNodeAddress), PackedInts.COMPACT);
      mask = size - 1;
      assert (mask & size) == 0 : "size must be a power-of-2; got size=" + size + " mask=" + mask;
    }

    public long get(long index) {
      return entries.get(index);
    }

    public void set(long index, long pointer) throws IOException {
      entries.set(index, pointer);
      count++;
    }

    private void rehash(long lastNodeAddress) throws IOException {
      // double hash table size on each rehash
      PagedGrowableWriter newEntries =
          new PagedGrowableWriter(
              2 * entries.size(),
              BLOCK_SIZE_BYTES,
              PackedInts.bitsRequired(lastNodeAddress),
              PackedInts.COMPACT);
      long newMask = newEntries.size() - 1;
      for (long idx = 0; idx < entries.size(); idx++) {
        long address = entries.get(idx);
        if (address != 0) {
          long pos = hash(address) & newMask;
          int c = 0;
          while (true) {
            if (newEntries.get(pos) == 0) {
              newEntries.set(pos, address);
              break;
            }

            // quadratic probe
            pos = (pos + (++c)) & newMask;
          }
        }
      }

      mask = newMask;
      entries = newEntries;
    }
  }
}<|MERGE_RESOLUTION|>--- conflicted
+++ resolved
@@ -33,37 +33,6 @@
 // Used to dedup states (lookup already-frozen states)
 final class NodeHash<T> {
 
-<<<<<<< HEAD
-  private PagedGrowableWriter table;
-  private long count;
-  private long mask;
-  private final FSTCompiler<T> fstCompiler;
-  private final FST.Arc<T> scratchArc = new FST.Arc<>();
-  private final FST.BytesReader in;
-
-  public NodeHash(FSTCompiler<T> fstCompiler, FST.BytesReader in) {
-    table = new PagedGrowableWriter(16, 1 << 27, 8, PackedInts.COMPACT);
-    mask = 15;
-    this.fstCompiler = fstCompiler;
-    this.in = in;
-  }
-
-  private boolean nodesEqual(FSTCompiler.UnCompiledNode<T> node, long address) throws IOException {
-    fstCompiler.fst.readFirstRealTargetArc(address, scratchArc, in);
-
-    // Fail fast for a node with fixed length arcs.
-    if (scratchArc.bytesPerArc() != 0) {
-      if (scratchArc.nodeFlags() == FST.ARCS_FOR_BINARY_SEARCH) {
-        if (node.numArcs != scratchArc.numArcs()) {
-          return false;
-        }
-      } else {
-        assert scratchArc.nodeFlags() == FST.ARCS_FOR_DIRECT_ADDRESSING;
-        if ((node.arcs[node.numArcs - 1].label - node.arcs[0].label + 1) != scratchArc.numArcs()
-            || node.numArcs != FST.Arc.BitTable.countBits(scratchArc, in)) {
-          return false;
-        }
-=======
   // primary table -- we add nodes into this until it reaches the requested tableSizeLimit/2, then
   // we move it to fallback
   private PagedGrowableHash primaryTable;
@@ -78,7 +47,7 @@
   // (compared to e.g. LinkedHashMap) LRU behaviour.  fallbackTable is read-only.
   private PagedGrowableHash fallbackTable;
 
-  private final FST<T> fst;
+  private final FSTCompiler<T> fstCompiler;
   private final FST.Arc<T> scratchArc = new FST.Arc<>();
   private final FST.BytesReader in;
 
@@ -87,7 +56,7 @@
    * recently used suffixes are discarded, and the FST is no longer minimalI. Still, larger
    * ramLimitMB will make the FST smaller (closer to minimal).
    */
-  public NodeHash(FST<T> fst, double ramLimitMB, FST.BytesReader in) {
+  public NodeHash(FSTCompiler<T> fstCompiler, double ramLimitMB, FST.BytesReader in) {
     if (ramLimitMB <= 0) {
       throw new IllegalArgumentException("ramLimitMB must be > 0; got: " + ramLimitMB);
     }
@@ -100,7 +69,7 @@
     }
 
     primaryTable = new PagedGrowableHash();
-    this.fst = fst;
+    this.fstCompiler = fstCompiler;
     this.in = in;
   }
 
@@ -119,7 +88,6 @@
       } else if (nodesEqual(nodeIn, node)) {
         // frozen version of this node is already here
         return node;
->>>>>>> afb2a607
       }
 
       // quadratic probe (but is it, really?)
@@ -127,7 +95,7 @@
     }
   }
 
-  public long add(FSTCompiler<T> fstCompiler, FSTCompiler.UnCompiledNode<T> nodeIn)
+  public long add(FSTCompiler.UnCompiledNode<T> nodeIn)
       throws IOException {
 
     long hash = hash(nodeIn);
@@ -192,11 +160,6 @@
         // same node (in frozen form) is already in primary table
         return node;
       }
-<<<<<<< HEAD
-      fstCompiler.fst.readNextRealArc(scratchArc, in);
-    }
-=======
->>>>>>> afb2a607
 
       // quadratic probe (but is it, really?)
       pos = (pos + (++c)) & primaryTable.mask;
@@ -248,31 +211,12 @@
     return h;
   }
 
-<<<<<<< HEAD
-  public long add(FSTCompiler.UnCompiledNode<T> nodeIn) throws IOException {
-    // System.out.println("hash: add count=" + count + " vs " + table.size() + " mask=" + mask);
-    final long h = hash(nodeIn);
-    long pos = h & mask;
-    int c = 0;
-    while (true) {
-      final long v = table.get(pos);
-      if (v == 0) {
-        // freeze & add
-        final long node = fstCompiler.addNode(nodeIn);
-        // System.out.println("  now freeze node=" + node);
-        assert hash(node) == h : "frozenHash=" + hash(node) + " vs h=" + h;
-        count++;
-        table.set(pos, node);
-        // Rehash at 2/3 occupancy:
-        if (count > 2 * table.size() / 3) {
-          rehash(node);
-=======
   /**
    * Compares an unfrozen node (UnCompiledNode) with a frozen node at byte location address (long),
    * returning true if they are equal.
    */
   private boolean nodesEqual(FSTCompiler.UnCompiledNode<T> node, long address) throws IOException {
-    fst.readFirstRealTargetArc(address, scratchArc, in);
+    fstCompiler.fst.readFirstRealTargetArc(address, scratchArc, in);
 
     // fail fast for a node with fixed length arcs
     if (scratchArc.bytesPerArc() != 0) {
@@ -315,11 +259,10 @@
           return true;
         } else {
           return false;
->>>>>>> afb2a607
         }
       }
 
-      fst.readNextRealArc(scratchArc, in);
+      fstCompiler.fst.readNextRealArc(scratchArc, in);
     }
 
     // unfrozen node has fewer arcs than frozen node
