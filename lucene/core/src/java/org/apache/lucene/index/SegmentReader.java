package org.apache.lucene.index;

/*
 * Licensed to the Apache Software Foundation (ASF) under one or more
 * contributor license agreements.  See the NOTICE file distributed with
 * this work for additional information regarding copyright ownership.
 * The ASF licenses this file to You under the Apache License, Version 2.0
 * (the "License"); you may not use this file except in compliance with
 * the License.  You may obtain a copy of the License at
 *
 *     http://www.apache.org/licenses/LICENSE-2.0
 *
 * Unless required by applicable law or agreed to in writing, software
 * distributed under the License is distributed on an "AS IS" BASIS,
 * WITHOUT WARRANTIES OR CONDITIONS OF ANY KIND, either express or implied.
 * See the License for the specific language governing permissions and
 * limitations under the License.
 */

import java.io.IOException;
import java.util.Collections;

import org.apache.lucene.codecs.Codec;
import org.apache.lucene.codecs.DocValuesProducer;
import org.apache.lucene.codecs.FieldInfosFormat;
import org.apache.lucene.codecs.FieldsProducer;
import org.apache.lucene.codecs.NormsProducer;
import org.apache.lucene.codecs.StoredFieldsReader;
import org.apache.lucene.codecs.TermVectorsReader;
import org.apache.lucene.document.FieldTypes;
import org.apache.lucene.index.DocValuesType;
import org.apache.lucene.store.Directory;
import org.apache.lucene.store.IOContext;
import org.apache.lucene.util.Bits;

/**
 * IndexReader implementation over a single segment. 
 * <p>
 * Instances pointing to the same segment (but with different deletes, etc)
 * may share the same core data.
 * @lucene.experimental
 */
public final class SegmentReader extends CodecReader {
       
  private final SegmentCommitInfo si;
  private final Bits liveDocs;

  // Normally set to si.docCount - si.delDocCount, unless we
  // were created as an NRT reader from IW, in which case IW
  // tells us the docCount:
  private final int numDocs;

  final SegmentCoreReaders core;
  final SegmentDocValues segDocValues;
  final FieldTypes fieldTypes;
  
  final DocValuesProducer docValuesProducer;
  final FieldInfos fieldInfos;
  
  /**
   * Constructs a new SegmentReader with a new core.
   * @throws CorruptIndexException if the index is corrupt
   * @throws IOException if there is a low-level IO error
   */
  // TODO: why is this public?
  public SegmentReader(FieldTypes fieldTypes, SegmentCommitInfo si, IOContext context) throws IOException {
    this.si = si;
    this.fieldTypes = fieldTypes;
    core = new SegmentCoreReaders(this, si.info.dir, si, context);
    segDocValues = new SegmentDocValues();
    
    boolean success = false;
    final Codec codec = si.info.getCodec();
    try {
      if (si.hasDeletions()) {
        // NOTE: the bitvector is stored using the regular directory, not cfs
        liveDocs = codec.liveDocsFormat().readLiveDocs(directory(), si, IOContext.READONCE);
      } else {
        assert si.getDelCount() == 0;
        liveDocs = null;
      }
      numDocs = si.info.getDocCount() - si.getDelCount();
      
      fieldInfos = initFieldInfos();
      docValuesProducer = initDocValuesProducer();

      success = true;
    } finally {
      // With lock-less commits, it's entirely possible (and
      // fine) to hit a FileNotFound exception above.  In
      // this case, we want to explicitly close any subset
      // of things that were opened so that we don't have to
      // wait for a GC to do so.
      if (!success) {
        doClose();
      }
    }
  }

  /** Create new SegmentReader sharing core from a previous
   *  SegmentReader and loading new live docs from a new
   *  deletes file.  Used by openIfChanged. */
  SegmentReader(FieldTypes fieldTypes, SegmentCommitInfo si, SegmentReader sr) throws IOException {
    this(fieldTypes, si, sr,
         si.info.getCodec().liveDocsFormat().readLiveDocs(si.info.dir, si, IOContext.READONCE),
         si.info.getDocCount() - si.getDelCount());
  }

  /** Create new SegmentReader sharing core from a previous
   *  SegmentReader and using the provided in-memory
   *  liveDocs.  Used by IndexWriter to provide a new NRT
   *  reader */
  SegmentReader(FieldTypes fieldTypes, SegmentCommitInfo si, SegmentReader sr, Bits liveDocs, int numDocs) throws IOException {
    this.fieldTypes = fieldTypes;
    this.si = si;
    this.liveDocs = liveDocs;
    this.numDocs = numDocs;
    this.core = sr.core;
    core.incRef();
    this.segDocValues = sr.segDocValues;

    boolean success = false;
    try {
      fieldInfos = initFieldInfos();
      docValuesProducer = initDocValuesProducer();
      success = true;
    } finally {
      if (!success) {
        doClose();
      }
    }
  }

  /**
   * init most recent DocValues for the current commit
   */
  private DocValuesProducer initDocValuesProducer() throws IOException {
    final Directory dir = core.cfsReader != null ? core.cfsReader : si.info.dir;

    if (!fieldInfos.hasDocValues()) {
      return null;
    } else if (si.hasFieldUpdates()) {
      return new SegmentDocValuesProducer(si, dir, core.coreFieldInfos, fieldInfos, segDocValues);
    } else {
      // simple case, no DocValues updates
      return segDocValues.getDocValuesProducer(-1L, si, dir, fieldInfos);
    }
  }

  @Override
  public FieldTypes getFieldTypes() {
    return fieldTypes;
  }
  
  /**
   * init most recent FieldInfos for the current commit
   */
  private FieldInfos initFieldInfos() throws IOException {
    if (!si.hasFieldUpdates()) {
      return core.coreFieldInfos;
    } else {
      // updates always outside of CFS
      FieldInfosFormat fisFormat = si.info.getCodec().fieldInfosFormat();
      final String segmentSuffix = Long.toString(si.getFieldInfosGen(), Character.MAX_RADIX);
      return fisFormat.read(si.info.dir, si.info, segmentSuffix, IOContext.READONCE);
    }
  }
  
  @Override
  public Bits getLiveDocs() {
    ensureOpen();
    return liveDocs;
  }

  @Override
  protected void doClose() throws IOException {
    //System.out.println("SR.close seg=" + si);
    try {
      core.decRef();
    } finally {
      try {
        super.doClose();
      } finally {
        if (docValuesProducer instanceof SegmentDocValuesProducer) {
          segDocValues.decRef(((SegmentDocValuesProducer)docValuesProducer).dvGens);
        } else if (docValuesProducer != null) {
          segDocValues.decRef(Collections.singletonList(-1L));
        }
      }
    }
  }

  @Override
  public FieldInfos getFieldInfos() {
    ensureOpen();
    return fieldInfos;
  }

  @Override
  public int numDocs() {
    // Don't call ensureOpen() here (it could affect performance)
    return numDocs;
  }

  @Override
  public int maxDoc() {
    // Don't call ensureOpen() here (it could affect performance)
    return si.info.getDocCount();
  }

  @Override
  public TermVectorsReader getTermVectorsReader() {
    ensureOpen();
    return core.termVectorsLocal.get();
  }

  @Override
  public StoredFieldsReader getFieldsReader() {
    ensureOpen();
    return core.fieldsReaderLocal.get();
  }
  
  @Override
  public NormsProducer getNormsReader() {
    ensureOpen();
    return core.normsProducer;
  }
  
  @Override
  public DocValuesProducer getDocValuesReader() {
    ensureOpen();
    return docValuesProducer;
  }

  @Override
  public FieldsProducer getPostingsReader() {
    ensureOpen();
    return core.fields;
  }

  @Override
  public String toString() {
    // SegmentInfo.toString takes dir and number of
    // *pending* deletions; so we reverse compute that here:
    return si.toString(si.info.dir, si.info.getDocCount() - numDocs - si.getDelCount());
  }
  
  /**
   * Return the name of the segment this reader is reading.
   */
  public String getSegmentName() {
    return si.info.name;
  }
  
  /**
   * Return the SegmentInfoPerCommit of the segment this reader is reading.
   */
  public SegmentCommitInfo getSegmentInfo() {
    return si;
  }

  /** Returns the directory this index resides in. */
  public Directory directory() {
    // Don't ensureOpen here -- in certain cases, when a
    // cloned/reopened reader needs to commit, it may call
    // this method on the closed original reader
    return si.info.dir;
  }

  // This is necessary so that cloned SegmentReaders (which
  // share the underlying postings data) will map to the
  // same entry for CachingWrapperFilter.  See LUCENE-1579.
  @Override
  public Object getCoreCacheKey() {
    // NOTE: if this ever changes, be sure to fix
    // SegmentCoreReader.notifyCoreClosedListeners to match!
    // Today it passes "this" as its coreCacheKey:
    return core;
  }

  @Override
  public Object getCombinedCoreAndDeletesKey() {
    return this;
  }

<<<<<<< HEAD
  // returns the FieldInfo that corresponds to the given field and type, or
  // null if the field does not exist, or not indexed as the requested
  // DOVDOCVALUESTYPE.
  private FieldInfo getDVField(String field, DocValuesType type) {
    FieldInfo fi = fieldInfos.fieldInfo(field);
    if (fi == null) {
      // Field does not exist
      return null;
    }
    if (fi.getDocValuesType() == DocValuesType.NONE) {
      // Field was not indexed with doc values
      return null;
    }
    if (fi.getDocValuesType() != type) {
      // Field DocValues are different than requested type
      return null;
    }

    return fi;
  }
  
  @Override
  public NumericDocValues getNumericDocValues(String field) throws IOException {
    ensureOpen();
    Map<String,Object> dvFields = docValuesLocal.get();

    Object previous = dvFields.get(field);
    if (previous != null && previous instanceof NumericDocValues) {
      return (NumericDocValues) previous;
    } else {
      FieldInfo fi = getDVField(field, DocValuesType.NUMERIC);
      if (fi == null) {
        return null;
      }
      NumericDocValues dv = docValuesProducer.getNumeric(fi);
      dvFields.put(field, dv);
      return dv;
    }
  }

  @Override
  public Bits getDocsWithField(String field) throws IOException {
    ensureOpen();
    Map<String,Bits> dvFields = docsWithFieldLocal.get();

    Bits previous = dvFields.get(field);
    if (previous != null) {
      return previous;
    } else {
      FieldInfo fi = fieldInfos.fieldInfo(field);
      if (fi == null) {
        // Field does not exist
        return null;
      }
      if (fi.getDocValuesType() == DocValuesType.NONE) {
        // Field was not indexed with doc values
        return null;
      }
      Bits dv = docValuesProducer.getDocsWithField(fi);
      dvFields.put(field, dv);
      return dv;
    }
  }

  @Override
  public BinaryDocValues getBinaryDocValues(String field) throws IOException {
    ensureOpen();
    FieldInfo fi = getDVField(field, DocValuesType.BINARY);
    if (fi == null) {
      return null;
    }

    Map<String,Object> dvFields = docValuesLocal.get();

    BinaryDocValues dvs = (BinaryDocValues) dvFields.get(field);
    if (dvs == null) {
      dvs = docValuesProducer.getBinary(fi);
      dvFields.put(field, dvs);
    }

    return dvs;
  }

  @Override
  public SortedDocValues getSortedDocValues(String field) throws IOException {
    ensureOpen();
    Map<String,Object> dvFields = docValuesLocal.get();
    
    Object previous = dvFields.get(field);
    if (previous != null && previous instanceof SortedDocValues) {
      return (SortedDocValues) previous;
    } else {
      FieldInfo fi = getDVField(field, DocValuesType.SORTED);
      if (fi == null) {
        return null;
      }
      SortedDocValues dv = docValuesProducer.getSorted(fi);
      dvFields.put(field, dv);
      return dv;
    }
  }
  
  @Override
  public SortedNumericDocValues getSortedNumericDocValues(String field) throws IOException {
    ensureOpen();
    Map<String,Object> dvFields = docValuesLocal.get();

    Object previous = dvFields.get(field);
    if (previous != null && previous instanceof SortedNumericDocValues) {
      return (SortedNumericDocValues) previous;
    } else {
      FieldInfo fi = getDVField(field, DocValuesType.SORTED_NUMERIC);
      if (fi == null) {
        return null;
      }
      SortedNumericDocValues dv = docValuesProducer.getSortedNumeric(fi);
      dvFields.put(field, dv);
      return dv;
    }
  }

  @Override
  public SortedSetDocValues getSortedSetDocValues(String field) throws IOException {
    ensureOpen();
    Map<String,Object> dvFields = docValuesLocal.get();
    
    Object previous = dvFields.get(field);
    if (previous != null && previous instanceof SortedSetDocValues) {
      return (SortedSetDocValues) previous;
    } else {
      FieldInfo fi = getDVField(field, DocValuesType.SORTED_SET);
      if (fi == null) {
        return null;
      }
      SortedSetDocValues dv = docValuesProducer.getSortedSet(fi);
      dvFields.put(field, dv);
      return dv;
    }
  }

  @Override
  public NumericDocValues getNormValues(String field) throws IOException {
    ensureOpen();
    return core.getNormValues(fieldInfos, field);
  }
  
=======
>>>>>>> 1529c57c
  @Override
  public void addCoreClosedListener(CoreClosedListener listener) {
    ensureOpen();
    core.addCoreClosedListener(listener);
  }
  
  @Override
  public void removeCoreClosedListener(CoreClosedListener listener) {
    ensureOpen();
    core.removeCoreClosedListener(listener);
  }
}<|MERGE_RESOLUTION|>--- conflicted
+++ resolved
@@ -283,155 +283,6 @@
     return this;
   }
 
-<<<<<<< HEAD
-  // returns the FieldInfo that corresponds to the given field and type, or
-  // null if the field does not exist, or not indexed as the requested
-  // DOVDOCVALUESTYPE.
-  private FieldInfo getDVField(String field, DocValuesType type) {
-    FieldInfo fi = fieldInfos.fieldInfo(field);
-    if (fi == null) {
-      // Field does not exist
-      return null;
-    }
-    if (fi.getDocValuesType() == DocValuesType.NONE) {
-      // Field was not indexed with doc values
-      return null;
-    }
-    if (fi.getDocValuesType() != type) {
-      // Field DocValues are different than requested type
-      return null;
-    }
-
-    return fi;
-  }
-  
-  @Override
-  public NumericDocValues getNumericDocValues(String field) throws IOException {
-    ensureOpen();
-    Map<String,Object> dvFields = docValuesLocal.get();
-
-    Object previous = dvFields.get(field);
-    if (previous != null && previous instanceof NumericDocValues) {
-      return (NumericDocValues) previous;
-    } else {
-      FieldInfo fi = getDVField(field, DocValuesType.NUMERIC);
-      if (fi == null) {
-        return null;
-      }
-      NumericDocValues dv = docValuesProducer.getNumeric(fi);
-      dvFields.put(field, dv);
-      return dv;
-    }
-  }
-
-  @Override
-  public Bits getDocsWithField(String field) throws IOException {
-    ensureOpen();
-    Map<String,Bits> dvFields = docsWithFieldLocal.get();
-
-    Bits previous = dvFields.get(field);
-    if (previous != null) {
-      return previous;
-    } else {
-      FieldInfo fi = fieldInfos.fieldInfo(field);
-      if (fi == null) {
-        // Field does not exist
-        return null;
-      }
-      if (fi.getDocValuesType() == DocValuesType.NONE) {
-        // Field was not indexed with doc values
-        return null;
-      }
-      Bits dv = docValuesProducer.getDocsWithField(fi);
-      dvFields.put(field, dv);
-      return dv;
-    }
-  }
-
-  @Override
-  public BinaryDocValues getBinaryDocValues(String field) throws IOException {
-    ensureOpen();
-    FieldInfo fi = getDVField(field, DocValuesType.BINARY);
-    if (fi == null) {
-      return null;
-    }
-
-    Map<String,Object> dvFields = docValuesLocal.get();
-
-    BinaryDocValues dvs = (BinaryDocValues) dvFields.get(field);
-    if (dvs == null) {
-      dvs = docValuesProducer.getBinary(fi);
-      dvFields.put(field, dvs);
-    }
-
-    return dvs;
-  }
-
-  @Override
-  public SortedDocValues getSortedDocValues(String field) throws IOException {
-    ensureOpen();
-    Map<String,Object> dvFields = docValuesLocal.get();
-    
-    Object previous = dvFields.get(field);
-    if (previous != null && previous instanceof SortedDocValues) {
-      return (SortedDocValues) previous;
-    } else {
-      FieldInfo fi = getDVField(field, DocValuesType.SORTED);
-      if (fi == null) {
-        return null;
-      }
-      SortedDocValues dv = docValuesProducer.getSorted(fi);
-      dvFields.put(field, dv);
-      return dv;
-    }
-  }
-  
-  @Override
-  public SortedNumericDocValues getSortedNumericDocValues(String field) throws IOException {
-    ensureOpen();
-    Map<String,Object> dvFields = docValuesLocal.get();
-
-    Object previous = dvFields.get(field);
-    if (previous != null && previous instanceof SortedNumericDocValues) {
-      return (SortedNumericDocValues) previous;
-    } else {
-      FieldInfo fi = getDVField(field, DocValuesType.SORTED_NUMERIC);
-      if (fi == null) {
-        return null;
-      }
-      SortedNumericDocValues dv = docValuesProducer.getSortedNumeric(fi);
-      dvFields.put(field, dv);
-      return dv;
-    }
-  }
-
-  @Override
-  public SortedSetDocValues getSortedSetDocValues(String field) throws IOException {
-    ensureOpen();
-    Map<String,Object> dvFields = docValuesLocal.get();
-    
-    Object previous = dvFields.get(field);
-    if (previous != null && previous instanceof SortedSetDocValues) {
-      return (SortedSetDocValues) previous;
-    } else {
-      FieldInfo fi = getDVField(field, DocValuesType.SORTED_SET);
-      if (fi == null) {
-        return null;
-      }
-      SortedSetDocValues dv = docValuesProducer.getSortedSet(fi);
-      dvFields.put(field, dv);
-      return dv;
-    }
-  }
-
-  @Override
-  public NumericDocValues getNormValues(String field) throws IOException {
-    ensureOpen();
-    return core.getNormValues(fieldInfos, field);
-  }
-  
-=======
->>>>>>> 1529c57c
   @Override
   public void addCoreClosedListener(CoreClosedListener listener) {
     ensureOpen();
