--- conflicted
+++ resolved
@@ -135,20 +135,17 @@
         t0 = System.nanoTime();
       }
       mergeNorms(segmentWriteState);
-<<<<<<< HEAD
       mergeSimpleNorms(segmentWriteState);
+      if (mergeState.infoStream.isEnabled("SM")) {
+        long t1 = System.nanoTime();
+        mergeState.infoStream.message("SM", ((t1-t0)/1000000) + " msec to merge norms [" + numMerged + " docs]");
+      }
     }
 
     // Merge simple doc values:
     if (mergeState.fieldInfos.hasDocValues()) {
       // nocommit shouldn't need null check:
       mergeSimpleDocValues(segmentWriteState);
-=======
-      if (mergeState.infoStream.isEnabled("SM")) {
-        long t1 = System.nanoTime();
-        mergeState.infoStream.message("SM", ((t1-t0)/1000000) + " msec to merge norms [" + numMerged + " docs]");
-      }
->>>>>>> ffcaecb4
     }
 
     if (mergeState.fieldInfos.hasVectors()) {
